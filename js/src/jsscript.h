--- conflicted
+++ resolved
@@ -282,11 +282,6 @@
 }
 }
 
-<<<<<<< HEAD
-namespace js { namespace mjit { struct JITScript; } }
-namespace js { namespace ion { struct IonScript; } }
-=======
->>>>>>> 88698f16
 #endif
 
 namespace js {
@@ -462,9 +457,6 @@
     size_t          useCount;   /* Number of times the script has been called
                                  * or has had backedges taken. Reset if the
                                  * script's JIT code is forcibly discarded. */
-// #if JS_BITS_PER_WORD == 32
-//     void *padding_;
-// #endif
 
     // 32-bit fields.
 
