--- conflicted
+++ resolved
@@ -128,12 +128,8 @@
 LDFLAGS    += -LTCG
 else
 OPTIMIZER  = -Os -fno-exceptions -fno-rtti
-<<<<<<< HEAD
-INTERP_OPTIMIZER = -O6 -fomit-frame-pointer -fno-exceptions -fno-rtti
 BUILTINS_OPTIMIZER = -O9 -fstrict-aliasing -momit-leaf-frame-pointer
-=======
 INTERP_OPTIMIZER = -O3 -fstrict-aliasing -fno-exceptions -fno-rtti
->>>>>>> f153ebc2
 endif
 DEFINES    += -UDEBUG -DNDEBUG -UDEBUG_$(USER)
 OBJDIR_TAG = _OPT
