/* -*- Mode: C++; tab-width: 8; indent-tabs-mode: nil; c-basic-offset: 4 -*-
 * vim: set ts=8 sw=4 et tw=78:
 *
 * ***** BEGIN LICENSE BLOCK *****
 * Version: MPL 1.1/GPL 2.0/LGPL 2.1
 *
 * The contents of this file are subject to the Mozilla Public License Version
 * 1.1 (the "License"); you may not use this file except in compliance with
 * the License. You may obtain a copy of the License at
 * http://www.mozilla.org/MPL/
 *
 * Software distributed under the License is distributed on an "AS IS" basis,
 * WITHOUT WARRANTY OF ANY KIND, either express or implied. See the License
 * for the specific language governing rights and limitations under the
 * License.
 *
 * The Original Code is Mozilla Communicator client code, released
 * March 31, 1998.
 *
 * The Initial Developer of the Original Code is
 * Netscape Communications Corporation.
 * Portions created by the Initial Developer are Copyright (C) 1998
 * the Initial Developer. All Rights Reserved.
 *
 * Contributor(s):
 *
 * Alternatively, the contents of this file may be used under the terms of
 * either of the GNU General Public License Version 2 or later (the "GPL"),
 * or the GNU Lesser General Public License Version 2.1 or later (the "LGPL"),
 * in which case the provisions of the GPL or the LGPL are applicable instead
 * of those above. If you wish to allow use of your version of this file only
 * under the terms of either the GPL or the LGPL, and not to allow others to
 * use your version of this file under the terms of the MPL, indicate your
 * decision by deleting the provisions above and replace them with the notice
 * and other provisions required by the GPL or the LGPL. If you do not delete
 * the provisions above, a recipient may use your version of this file under
 * the terms of any one of the MPL, the GPL or the LGPL.
 *
 * ***** END LICENSE BLOCK ***** */

/*
 * JS Mark-and-Sweep Garbage Collector.
 *
 * This GC allocates fixed-sized things with sizes up to GC_NBYTES_MAX (see
 * jsgc.h). It allocates from a special GC arena pool with each arena allocated
 * using malloc. It uses an ideally parallel array of flag bytes to hold the
 * mark bit, finalizer type index, etc.
 *
 * XXX swizzle page to freelist for better locality of reference
 */
#include <math.h>
#include <string.h>     /* for memset used when DEBUG */
#include "jstypes.h"
#include "jsstdint.h"
#include "jsutil.h"
#include "jshash.h"
#include "jsbit.h"
#include "jsclist.h"
#include "jsprf.h"
#include "jsapi.h"
#include "jsatom.h"
#include "jscompartment.h"
#include "jscntxt.h"
#include "jsversion.h"
#include "jsdbgapi.h"
#include "jsexn.h"
#include "jsfun.h"
#include "jsgc.h"
#include "jsgcchunk.h"
#include "jsgcmark.h"
#include "jshashtable.h"
#include "jsinterp.h"
#include "jsiter.h"
#include "jslock.h"
#include "jsnum.h"
#include "jsobj.h"
#include "jsparse.h"
#include "jsprobes.h"
#include "jsproxy.h"
#include "jsscope.h"
#include "jsscript.h"
#include "jsstaticcheck.h"
#include "jsweakmap.h"
#if JS_HAS_XML_SUPPORT
#include "jsxml.h"
#endif

#include "methodjit/MethodJIT.h"
#include "vm/String.h"

#include "jsobjinlines.h"

#include "vm/String-inl.h"

#ifdef MOZ_VALGRIND
# define JS_VALGRIND
#endif
#ifdef JS_VALGRIND
# include <valgrind/memcheck.h>
#endif

using namespace js;
using namespace js::gc;

/*
 * Check that JSTRACE_XML follows JSTRACE_OBJECT and JSTRACE_STRING.
 */
JS_STATIC_ASSERT(JSTRACE_OBJECT == 0);
JS_STATIC_ASSERT(JSTRACE_STRING == 1);
JS_STATIC_ASSERT(JSTRACE_SHAPE  == 2);
JS_STATIC_ASSERT(JSTRACE_XML    == 3);

/*
 * JS_IS_VALID_TRACE_KIND assumes that JSTRACE_SHAPE is the last non-xml
 * trace kind when JS_HAS_XML_SUPPORT is false.
 */
JS_STATIC_ASSERT(JSTRACE_SHAPE + 1 == JSTRACE_XML);

namespace js {
namespace gc {

/* This array should be const, but that doesn't link right under GCC. */
FinalizeKind slotsToThingKind[] = {
    /* 0 */  FINALIZE_OBJECT0,  FINALIZE_OBJECT2,  FINALIZE_OBJECT2,  FINALIZE_OBJECT4,
    /* 4 */  FINALIZE_OBJECT4,  FINALIZE_OBJECT8,  FINALIZE_OBJECT8,  FINALIZE_OBJECT8,
    /* 8 */  FINALIZE_OBJECT8,  FINALIZE_OBJECT12, FINALIZE_OBJECT12, FINALIZE_OBJECT12,
    /* 12 */ FINALIZE_OBJECT12, FINALIZE_OBJECT16, FINALIZE_OBJECT16, FINALIZE_OBJECT16,
    /* 16 */ FINALIZE_OBJECT16
};

JS_STATIC_ASSERT(JS_ARRAY_LENGTH(slotsToThingKind) == SLOTS_TO_THING_KIND_LIMIT);

const uint8 GCThingSizeMap[] = {
    sizeof(JSObject),           /* FINALIZE_OBJECT0             */
    sizeof(JSObject),           /* FINALIZE_OBJECT0_BACKGROUND  */
    sizeof(JSObject_Slots2),    /* FINALIZE_OBJECT2             */
    sizeof(JSObject_Slots2),    /* FINALIZE_OBJECT2_BACKGROUND  */
    sizeof(JSObject_Slots4),    /* FINALIZE_OBJECT4             */
    sizeof(JSObject_Slots4),    /* FINALIZE_OBJECT4_BACKGROUND  */
    sizeof(JSObject_Slots8),    /* FINALIZE_OBJECT8             */
    sizeof(JSObject_Slots8),    /* FINALIZE_OBJECT8_BACKGROUND  */
    sizeof(JSObject_Slots12),   /* FINALIZE_OBJECT12            */
    sizeof(JSObject_Slots12),   /* FINALIZE_OBJECT12_BACKGROUND */
    sizeof(JSObject_Slots16),   /* FINALIZE_OBJECT16            */
    sizeof(JSObject_Slots16),   /* FINALIZE_OBJECT16_BACKGROUND */
    sizeof(JSFunction),         /* FINALIZE_FUNCTION            */
    sizeof(Shape),              /* FINALIZE_SHAPE               */
#if JS_HAS_XML_SUPPORT
    sizeof(JSXML),              /* FINALIZE_XML                 */
#endif
    sizeof(JSShortString),      /* FINALIZE_SHORT_STRING        */
    sizeof(JSString),           /* FINALIZE_STRING              */
    sizeof(JSExternalString),   /* FINALIZE_EXTERNAL_STRING     */
};

JS_STATIC_ASSERT(JS_ARRAY_LENGTH(GCThingSizeMap) == FINALIZE_LIMIT);

#ifdef DEBUG
void
ArenaHeader::checkSynchronizedWithFreeList() const
{
    /*
     * Do not allow to access the free list when its real head is still stored
     * in FreeLists and is not synchronized with this one.
     */
    JS_ASSERT(compartment);

    /*
     * We can be called from the background finalization thread when the free
     * list in the compartment can mutate at any moment. We cannot do any
     * checks in this case.
     */
    if (!compartment->rt->gcRunning)
        return;

    FreeSpan firstSpan(address() + firstFreeSpanStart, address() + firstFreeSpanEnd);
    if (firstSpan.isEmpty())
        return;
    FreeSpan *list = &compartment->freeLists.lists[getThingKind()];
    if (list->isEmpty() || firstSpan.arenaAddress() != list->arenaAddress())
        return;

    /*
     * Here this arena has free things, FreeList::lists[thingKind] is not
     * empty and also points to this arena. Thus they must the same.
     */
    JS_ASSERT(firstSpan.start == list->start);
    JS_ASSERT(firstSpan.end == list->end);
}
#endif

template<typename T>
inline bool
Arena::finalize(JSContext *cx)
{
    JS_ASSERT(aheader.compartment);
    JS_ASSERT(!aheader.getMarkingDelay()->link);

    uintptr_t thing = thingsStart(sizeof(T));
    uintptr_t end = thingsEnd();

    FreeSpan nextFree(aheader.getFirstFreeSpan());
    nextFree.checkSpan();

    FreeSpan newListHead;
    FreeSpan *newListTail = &newListHead;
    uintptr_t newFreeSpanStart = 0;
    bool allClear = true;
#ifdef DEBUG
    size_t nmarked = 0;
#endif
    for (;; thing += sizeof(T)) {
        JS_ASSERT(thing <= end);
        if (thing == nextFree.start) {
            JS_ASSERT(nextFree.end <= end);
            if (nextFree.end == end)
                break;
            JS_ASSERT(Arena::isAligned(nextFree.end, sizeof(T)));
            if (!newFreeSpanStart)
                newFreeSpanStart = thing;
            thing = nextFree.end;
            nextFree = *nextFree.nextSpan();
            nextFree.checkSpan();
        } else {
            T *t = reinterpret_cast<T *>(thing);
            if (t->isMarked()) {
                allClear = false;
#ifdef DEBUG
                nmarked++;
#endif
                if (newFreeSpanStart) {
                    JS_ASSERT(thing >= thingsStart(sizeof(T)) + sizeof(T));
                    newListTail->start = newFreeSpanStart;
                    newListTail->end = thing - sizeof(T);
                    newListTail = newListTail->nextSpanUnchecked();
                    newFreeSpanStart = 0;
                }
            } else {
                if (!newFreeSpanStart)
                    newFreeSpanStart = thing;
                t->finalize(cx);
#ifdef DEBUG
                memset(t, JS_FREE_PATTERN, sizeof(T));
#endif
            }
        }
    }

    if (allClear) {
        JS_ASSERT(newListTail == &newListHead);
        JS_ASSERT(newFreeSpanStart == thingsStart(sizeof(T)));
        return true;
    }

    newListTail->start = newFreeSpanStart ? newFreeSpanStart : nextFree.start;
    JS_ASSERT(Arena::isAligned(newListTail->start, sizeof(T)));
    newListTail->end = end;

#ifdef DEBUG
    size_t nfree = 0;
    for (FreeSpan *span = &newListHead; span != newListTail; span = span->nextSpan()) {
        span->checkSpan();
        JS_ASSERT(Arena::isAligned(span->start, sizeof(T)));
        JS_ASSERT(Arena::isAligned(span->end, sizeof(T)));
        nfree += (span->end - span->start) / sizeof(T) + 1;
        JS_ASSERT(nfree + nmarked <= thingsPerArena(sizeof(T)));
    }
    nfree += (newListTail->end - newListTail->start) / sizeof(T);
    JS_ASSERT(nfree + nmarked == thingsPerArena(sizeof(T)));
#endif
    aheader.setFirstFreeSpan(&newListHead);

    return false;
}

/*
 * Finalize arenas from the list. On return listHeadp points to the list of
 * non-empty arenas.
 */
template<typename T>
static void
FinalizeArenas(JSContext *cx, ArenaHeader **listHeadp)
{
    ArenaHeader **ap = listHeadp;
    while (ArenaHeader *aheader = *ap) {
        bool allClear = aheader->getArena()->finalize<T>(cx);
        if (allClear) {
            *ap = aheader->next;
            aheader->chunk()->releaseArena(aheader);
        } else {
            ap = &aheader->next;
        }
    }
}

#ifdef DEBUG
bool
checkArenaListAllUnmarked(JSCompartment *comp)
{
    for (unsigned i = 0; i < FINALIZE_LIMIT; i++) {
        if (comp->arenas[i].markedThingsInArenaList())
            return false;
    }
    return true;
}
#endif

} /* namespace gc */
} /* namespace js */

void
JSCompartment::finishArenaLists()
{
    for (unsigned i = 0; i < FINALIZE_LIMIT; i++)
        arenas[i].releaseAll(i);
}

void
Chunk::init(JSRuntime *rt)
{
    info.runtime = rt;
    info.age = 0;
    info.emptyArenaListHead = &arenas[0].aheader;
    ArenaHeader *aheader = &arenas[0].aheader;
    ArenaHeader *last = &arenas[JS_ARRAY_LENGTH(arenas) - 1].aheader;
    while (aheader < last) {
        ArenaHeader *following = reinterpret_cast<ArenaHeader *>(aheader->address() + ArenaSize);
        aheader->next = following;
        aheader->compartment = NULL;
        aheader = following;
    }
    last->next = NULL;
    last->compartment = NULL;
    info.numFree = ArenasPerChunk;
    for (size_t i = 0; i != JS_ARRAY_LENGTH(markingDelay); ++i)
        markingDelay[i].init();
}

bool
Chunk::unused()
{
    return info.numFree == ArenasPerChunk;
}

bool
Chunk::hasAvailableArenas()
{
    return info.numFree > 0;
}

bool
Chunk::withinArenasRange(Cell *cell)
{
    uintptr_t addr = uintptr_t(cell);
    if (addr >= uintptr_t(&arenas[0]) && addr < uintptr_t(&arenas[ArenasPerChunk]))
        return true;
    return false;
}

template <size_t thingSize>
ArenaHeader *
Chunk::allocateArena(JSContext *cx, unsigned thingKind)
{
    JSCompartment *comp = cx->compartment;
    JS_ASSERT(hasAvailableArenas());
    ArenaHeader *aheader = info.emptyArenaListHead;
    info.emptyArenaListHead = aheader->next;
    aheader->init(comp, thingKind, thingSize);
    --info.numFree;

    JSRuntime *rt = info.runtime;
    JS_ATOMIC_ADD(&rt->gcBytes, ArenaSize);
    JS_ATOMIC_ADD(&comp->gcBytes, ArenaSize);
    if (comp->gcBytes >= comp->gcTriggerBytes)
        TriggerCompartmentGC(comp);

    return aheader;
}

void
Chunk::releaseArena(ArenaHeader *aheader)
{
    JSRuntime *rt = info.runtime;
#ifdef JS_THREADSAFE
    Maybe<AutoLockGC> maybeLock;
    if (rt->gcHelperThread.sweeping)
        maybeLock.construct(info.runtime);
#endif
    JSCompartment *comp = aheader->compartment;

    JS_ASSERT(size_t(rt->gcBytes) >= ArenaSize);
    JS_ASSERT(size_t(comp->gcBytes) >= ArenaSize);
#ifdef JS_THREADSAFE
    if (rt->gcHelperThread.sweeping) {
        rt->reduceGCTriggerBytes(GC_HEAP_GROWTH_FACTOR * ArenaSize);
        comp->reduceGCTriggerBytes(GC_HEAP_GROWTH_FACTOR * ArenaSize);
    }
#endif
    JS_ATOMIC_ADD(&rt->gcBytes, -int32(ArenaSize));
    JS_ATOMIC_ADD(&comp->gcBytes, -int32(ArenaSize));
    aheader->next = info.emptyArenaListHead;
    info.emptyArenaListHead = aheader;
    aheader->compartment = NULL;
    ++info.numFree;
    if (unused())
        info.age = 0;
}

JSRuntime *
Chunk::getRuntime()
{
    return info.runtime;
}

inline jsuword
GetGCChunk(JSRuntime *rt)
{
    void *p = rt->gcChunkAllocator->alloc();
#ifdef MOZ_GCTIMER
    if (p)
        JS_ATOMIC_INCREMENT(&newChunkCount);
#endif
    return reinterpret_cast<jsuword>(p);
}

inline void
ReleaseGCChunk(JSRuntime *rt, jsuword chunk)
{
    void *p = reinterpret_cast<void *>(chunk);
    JS_ASSERT(p);
#ifdef MOZ_GCTIMER
    JS_ATOMIC_INCREMENT(&destroyChunkCount);
#endif
    rt->gcChunkAllocator->free_(p);
}

inline Chunk *
AllocateGCChunk(JSRuntime *rt)
{
    Chunk *p = (Chunk *)rt->gcChunkAllocator->alloc();
#ifdef MOZ_GCTIMER
    if (p)
        JS_ATOMIC_INCREMENT(&newChunkCount);
#endif
    return p;
}

inline void
ReleaseGCChunk(JSRuntime *rt, Chunk *p)
{
    JS_ASSERT(p);
#ifdef MOZ_GCTIMER
    JS_ATOMIC_INCREMENT(&destroyChunkCount);
#endif
    rt->gcChunkAllocator->free_(p);
}

inline Chunk *
PickChunk(JSContext *cx)
{
    Chunk *chunk = cx->compartment->chunk;
    if (chunk && chunk->hasAvailableArenas())
        return chunk;

    JSRuntime *rt = cx->runtime;
    bool systemGCChunks = cx->compartment->systemGCChunks;

    /*
     * The chunk used for the last allocation is full, search all chunks for
     * free arenas.
     */
    GCChunkSet::Range r(systemGCChunks ? rt->gcSystemChunkSet.all() : rt->gcChunkSet.all());
    for (; !r.empty(); r.popFront()) {
        chunk = r.front();
        if (chunk->hasAvailableArenas()) {
            cx->compartment->chunk = chunk;
            return chunk;
        }
    }

    chunk = AllocateGCChunk(rt);
    if (!chunk) {
        /* Our last chance is to find an empty chunk in the other chunk set. */
        GCChunkSet::Enum e(systemGCChunks ? rt->gcChunkSet : rt->gcSystemChunkSet);
        for (; !e.empty(); e.popFront()) {
            if (e.front()->info.numFree == ArenasPerChunk) {
                chunk = e.front();
                e.removeFront();
                break;
            }
        }

        if (!chunk)
            return NULL;
    }

    /*
     * FIXME bug 583732 - chunk is newly allocated and cannot be present in
     * the table so using ordinary lookupForAdd is suboptimal here.
     */
    GCChunkSet::AddPtr p = systemGCChunks ?
                           rt->gcSystemChunkSet.lookupForAdd(chunk) :
                           rt->gcChunkSet.lookupForAdd(chunk);
    JS_ASSERT(!p);
    if (systemGCChunks) {
        if (!rt->gcSystemChunkSet.add(p, chunk)) {
            ReleaseGCChunk(rt, chunk);
            return NULL;
        }
    } else {
        if (!rt->gcChunkSet.add(p, chunk)) {
            ReleaseGCChunk(rt, chunk);
            return NULL;
        }
    }

    chunk->init(rt);
    cx->compartment->chunk = chunk;
    rt->gcChunkAllocationSinceLastGC = true;
    return chunk;
}

static void
ExpireGCChunks(JSRuntime *rt, JSGCInvocationKind gckind)
{
    static const size_t MaxAge = 3;

    /* Remove unused chunks. */
    AutoLockGC lock(rt);

    rt->gcChunksWaitingToExpire = 0;
    for (GCChunkSet::Enum e(rt->gcChunkSet); !e.empty(); e.popFront()) {
        Chunk *chunk = e.front();
        JS_ASSERT(chunk->info.runtime == rt);
        if (chunk->unused()) {
            if (gckind == GC_SHRINK || chunk->info.age++ > MaxAge) {
                e.removeFront();
                ReleaseGCChunk(rt, chunk);
                continue;
            }
            rt->gcChunksWaitingToExpire++;
        }
    }
    for (GCChunkSet::Enum e(rt->gcSystemChunkSet); !e.empty(); e.popFront()) {
        Chunk *chunk = e.front();
        JS_ASSERT(chunk->info.runtime == rt);
        if (chunk->unused()) {
            if (gckind == GC_SHRINK || chunk->info.age++ > MaxAge) {
                e.removeFront();
                ReleaseGCChunk(rt, chunk);
                continue;
            }
            rt->gcChunksWaitingToExpire++;
        }
    }
}

JS_FRIEND_API(bool)
IsAboutToBeFinalized(JSContext *cx, const void *thing)
{
    if (JSAtom::isStatic(thing))
        return false;
    JS_ASSERT(cx);

    JSCompartment *thingCompartment = reinterpret_cast<const Cell *>(thing)->compartment();
    JSRuntime *rt = cx->runtime;
    JS_ASSERT(rt == thingCompartment->rt);
    if (rt->gcCurrentCompartment != NULL && rt->gcCurrentCompartment != thingCompartment)
        return false;

    return !reinterpret_cast<const Cell *>(thing)->isMarked();
}

JS_FRIEND_API(bool)
js_GCThingIsMarked(void *thing, uintN color = BLACK)
{
    JS_ASSERT(thing);
    AssertValidColor(thing, color);
    JS_ASSERT(!JSAtom::isStatic(thing));
    return reinterpret_cast<Cell *>(thing)->isMarked(color);
}

/*
 * 1/8 life for JIT code. After this number of microseconds have passed, 1/8 of all
 * JIT code is discarded in inactive compartments, regardless of how often that
 * code runs.
 */
static const int64 JIT_SCRIPT_EIGHTH_LIFETIME = 120 * 1000 * 1000;

JSBool
js_InitGC(JSRuntime *rt, uint32 maxbytes)
{
    /*
     * Make room for at least 16 chunks so the table would not grow before
     * the browser starts up.
     */
    if (!rt->gcChunkSet.init(16))
        return false;

    if (!rt->gcSystemChunkSet.init(16))
        return false;

    if (!rt->gcRootsHash.init(256))
        return false;

    if (!rt->gcLocksHash.init(256))
        return false;

#ifdef JS_THREADSAFE
    rt->gcLock = JS_NEW_LOCK();
    if (!rt->gcLock)
        return false;
    rt->gcDone = JS_NEW_CONDVAR(rt->gcLock);
    if (!rt->gcDone)
        return false;
    rt->requestDone = JS_NEW_CONDVAR(rt->gcLock);
    if (!rt->requestDone)
        return false;
    if (!rt->gcHelperThread.init(rt))
        return false;
#endif

    /*
     * Separate gcMaxMallocBytes from gcMaxBytes but initialize to maxbytes
     * for default backward API compatibility.
     */
    rt->gcMaxBytes = maxbytes;
    rt->setGCMaxMallocBytes(maxbytes);
    rt->gcEmptyArenaPoolLifespan = 30000;

    /*
     * The assigned value prevents GC from running when GC memory is too low
     * (during JS engine start).
     */
    rt->setGCLastBytes(8192, GC_NORMAL);

    rt->gcJitReleaseTime = PRMJ_Now() + JIT_SCRIPT_EIGHTH_LIFETIME;
    return true;
}

namespace js {

inline bool
InFreeList(ArenaHeader *aheader, uintptr_t addr)
{
    if (!aheader->hasFreeThings())
        return false;

    FreeSpan firstSpan(aheader->getFirstFreeSpan());

    for (FreeSpan *span = &firstSpan;;) {
        /* If the thing comes fore the current span, it's not free. */
        if (addr < span->start)
            return false;

        /*
         * If we find it inside the span, it's dead. We use here "<=" and not
         * "<" even for the last span as we know that thing is inside the
         * arena. Thus for the last span thing < span->end.
         */
        if (addr <= span->end)
            return true;

        /*
         * The last possible empty span is an the end of the arena. Here
         * span->end < thing < thingsEnd and so we must have more spans.
         */
        span = span->nextSpan();
    }
}

template <typename T>
inline ConservativeGCTest
MarkArenaPtrConservatively(JSTracer *trc, ArenaHeader *aheader, uintptr_t addr)
{
    JS_ASSERT(aheader->compartment);
    JS_ASSERT(sizeof(T) == aheader->getThingSize());

    uintptr_t offset = addr & ArenaMask;
    uintptr_t minOffset = Arena::thingsStartOffset(sizeof(T));
    if (offset < minOffset)
        return CGCT_NOTARENA;

    /* addr can point inside the thing so we must align the address. */
    uintptr_t shift = (offset - minOffset) % sizeof(T);
    addr -= shift;

    /*
     * Check if the thing is free. We must use the list of free spans as at
     * this point we no longer have the mark bits from the previous GC run and
     * we must account for newly allocated things.
     */
    if (InFreeList(aheader, addr))
        return CGCT_NOTLIVE;

    T *thing = reinterpret_cast<T *>(addr);
    MarkRoot(trc, thing, "machine stack");

#ifdef JS_DUMP_CONSERVATIVE_GC_ROOTS
    if (IS_GC_MARKING_TRACER(trc)) {
        GCMarker *marker = static_cast<GCMarker *>(trc);
        if (marker->conservativeDumpFileName)
            marker->conservativeRoots.append(thing);
        if (shift)
            marker->conservativeStats.unaligned++;
    }
#endif
    return CGCT_VALID;
}

/*
 * Returns CGCT_VALID and mark it if the w can be a  live GC thing and sets
 * thingKind accordingly. Otherwise returns the reason for rejection.
 */
inline ConservativeGCTest
MarkIfGCThingWord(JSTracer *trc, jsuword w)
{
    /*
     * We assume that the compiler never uses sub-word alignment to store
     * pointers and does not tag pointers on its own. Additionally, the value
     * representation for all values and the jsid representation for GC-things
     * do not touch the low two bits. Thus any word with the low two bits set
     * is not a valid GC-thing.
     */
    JS_STATIC_ASSERT(JSID_TYPE_STRING == 0 && JSID_TYPE_OBJECT == 4);
    if (w & 0x3)
        return CGCT_LOWBITSET;

    /*
     * An object jsid has its low bits tagged. In the value representation on
     * 64-bit, the high bits are tagged.
     */
    const jsuword JSID_PAYLOAD_MASK = ~jsuword(JSID_TYPE_MASK);
#if JS_BITS_PER_WORD == 32
    jsuword addr = w & JSID_PAYLOAD_MASK;
#elif JS_BITS_PER_WORD == 64
    jsuword addr = w & JSID_PAYLOAD_MASK & JSVAL_PAYLOAD_MASK;
#endif

    Chunk *chunk = Chunk::fromAddress(addr);

    if (!trc->context->runtime->gcChunkSet.has(chunk) && 
        !trc->context->runtime->gcSystemChunkSet.has(chunk))
        return CGCT_NOTCHUNK;

    /*
     * We query for pointers outside the arena array after checking for an
     * allocated chunk. Such pointers are rare and we want to reject them
     * after doing more likely rejections.
     */
    if (!Chunk::withinArenasRange(addr))
        return CGCT_NOTARENA;

    ArenaHeader *aheader = &chunk->arenas[Chunk::arenaIndex(addr)].aheader;

    if (!aheader->compartment)
        return CGCT_FREEARENA;

    ConservativeGCTest test;
    unsigned thingKind = aheader->getThingKind();

    switch (thingKind) {
      case FINALIZE_OBJECT0:
      case FINALIZE_OBJECT0_BACKGROUND:
        test = MarkArenaPtrConservatively<JSObject>(trc, aheader, addr);
        break;
      case FINALIZE_OBJECT2:
      case FINALIZE_OBJECT2_BACKGROUND:
        test = MarkArenaPtrConservatively<JSObject_Slots2>(trc, aheader, addr);
        break;
      case FINALIZE_OBJECT4:
      case FINALIZE_OBJECT4_BACKGROUND:
        test = MarkArenaPtrConservatively<JSObject_Slots4>(trc, aheader, addr);
        break;
      case FINALIZE_OBJECT8:
      case FINALIZE_OBJECT8_BACKGROUND:
        test = MarkArenaPtrConservatively<JSObject_Slots8>(trc, aheader, addr);
        break;
      case FINALIZE_OBJECT12:
      case FINALIZE_OBJECT12_BACKGROUND:
        test = MarkArenaPtrConservatively<JSObject_Slots12>(trc, aheader, addr);
        break;
      case FINALIZE_OBJECT16:
      case FINALIZE_OBJECT16_BACKGROUND:
        test = MarkArenaPtrConservatively<JSObject_Slots16>(trc, aheader, addr);
        break;
      case FINALIZE_STRING:
        test = MarkArenaPtrConservatively<JSString>(trc, aheader, addr);
        break;
      case FINALIZE_EXTERNAL_STRING:
        test = MarkArenaPtrConservatively<JSExternalString>(trc, aheader, addr);
        break;
      case FINALIZE_SHORT_STRING:
        test = MarkArenaPtrConservatively<JSShortString>(trc, aheader, addr);
        break;
      case FINALIZE_FUNCTION:
        test = MarkArenaPtrConservatively<JSFunction>(trc, aheader, addr);
        break;
      case FINALIZE_SHAPE:
        test = MarkArenaPtrConservatively<Shape>(trc, aheader, addr);
        break;
#if JS_HAS_XML_SUPPORT
      case FINALIZE_XML:
        test = MarkArenaPtrConservatively<JSXML>(trc, aheader, addr);
        break;
#endif
      default:
        test = CGCT_WRONGTAG;
        JS_NOT_REACHED("wrong tag");
    }

    return test;
}

static void
MarkWordConservatively(JSTracer *trc, jsuword w)
{
    /*
     * The conservative scanner may access words that valgrind considers as
     * undefined. To avoid false positives and not to alter valgrind view of
     * the memory we make as memcheck-defined the argument, a copy of the
     * original word. See bug 572678.
     */
#ifdef JS_VALGRIND
    VALGRIND_MAKE_MEM_DEFINED(&w, sizeof(w));
#endif

    MarkIfGCThingWord(trc, w);
}

static void
MarkRangeConservatively(JSTracer *trc, const jsuword *begin, const jsuword *end)
{
    JS_ASSERT(begin <= end);
    for (const jsuword *i = begin; i != end; ++i)
        MarkWordConservatively(trc, *i);
}

static void
MarkThreadDataConservatively(JSTracer *trc, ThreadData *td)
{
    ConservativeGCThreadData *ctd = &td->conservativeGC;
    JS_ASSERT(ctd->hasStackToScan());
    jsuword *stackMin, *stackEnd;
#if JS_STACK_GROWTH_DIRECTION > 0
    stackMin = td->nativeStackBase;
    stackEnd = ctd->nativeStackTop;
#else
    stackMin = ctd->nativeStackTop + 1;
    stackEnd = td->nativeStackBase;
#endif
    JS_ASSERT(stackMin <= stackEnd);
    MarkRangeConservatively(trc, stackMin, stackEnd);
    MarkRangeConservatively(trc, ctd->registerSnapshot.words,
                            JS_ARRAY_END(ctd->registerSnapshot.words));
}

void
MarkStackRangeConservatively(JSTracer *trc, Value *beginv, Value *endv)
{
    const jsuword *begin = beginv->payloadWord();
    const jsuword *end = endv->payloadWord();;
#ifdef JS_NUNBOX32
    /*
     * With 64-bit jsvals on 32-bit systems, we can optimize a bit by
     * scanning only the payloads.
     */
    JS_ASSERT(begin <= end);
    for (const jsuword *i = begin; i != end; i += sizeof(Value)/sizeof(jsuword))
        MarkWordConservatively(trc, *i);
#else
    MarkRangeConservatively(trc, begin, end);
#endif
}

void
MarkConservativeStackRoots(JSTracer *trc)
{
#ifdef JS_THREADSAFE
    for (JSThread::Map::Range r = trc->context->runtime->threads.all(); !r.empty(); r.popFront()) {
        JSThread *thread = r.front().value;
        ConservativeGCThreadData *ctd = &thread->data.conservativeGC;
        if (ctd->hasStackToScan()) {
            JS_ASSERT_IF(!thread->data.requestDepth, thread->suspendCount);
            MarkThreadDataConservatively(trc, &thread->data);
        } else {
            JS_ASSERT(!thread->suspendCount);
            JS_ASSERT(thread->data.requestDepth <= ctd->requestThreshold);
        }
    }
#else
    MarkThreadDataConservatively(trc, &trc->context->runtime->threadData);
#endif
}

JS_NEVER_INLINE void
ConservativeGCThreadData::recordStackTop()
{
    /* Update the native stack pointer if it points to a bigger stack. */
    jsuword dummy;
    nativeStackTop = &dummy;

    /*
     * To record and update the register snapshot for the conservative
     * scanning with the latest values we use setjmp.
     */
#if defined(_MSC_VER)
# pragma warning(push)
# pragma warning(disable: 4611)
#endif
    (void) setjmp(registerSnapshot.jmpbuf);
#if defined(_MSC_VER)
# pragma warning(pop)
#endif
}

static inline void
RecordNativeStackTopForGC(JSContext *cx)
{
    ConservativeGCThreadData *ctd = &JS_THREAD_DATA(cx)->conservativeGC;

#ifdef JS_THREADSAFE
    /* Record the stack top here only if we are called from a request. */
    JS_ASSERT(cx->thread()->data.requestDepth >= ctd->requestThreshold);
    if (cx->thread()->data.requestDepth == ctd->requestThreshold)
        return;
#endif
    ctd->recordStackTop();
}

} /* namespace js */

#ifdef DEBUG
static void
CheckLeakedRoots(JSRuntime *rt);
#endif

void
js_FinishGC(JSRuntime *rt)
{
    /* Delete all remaining Compartments. */
    for (JSCompartment **c = rt->compartments.begin(); c != rt->compartments.end(); ++c) {
        JSCompartment *comp = *c;
        comp->finishArenaLists();
        Foreground::delete_(comp);
    }
    rt->compartments.clear();
    rt->atomsCompartment = NULL;

    for (GCChunkSet::Range r(rt->gcChunkSet.all()); !r.empty(); r.popFront())
        ReleaseGCChunk(rt, r.front());
    for (GCChunkSet::Range r(rt->gcSystemChunkSet.all()); !r.empty(); r.popFront())
        ReleaseGCChunk(rt, r.front());
    rt->gcChunkSet.clear();
    rt->gcSystemChunkSet.clear();

#ifdef JS_THREADSAFE
    rt->gcHelperThread.finish(rt);
#endif

#ifdef DEBUG
    if (!rt->gcRootsHash.empty())
        CheckLeakedRoots(rt);
#endif
    rt->gcRootsHash.clear();
    rt->gcLocksHash.clear();
}

JSBool
js_AddRoot(JSContext *cx, Value *vp, const char *name)
{
    JSBool ok = js_AddRootRT(cx->runtime, Jsvalify(vp), name);
    if (!ok)
        JS_ReportOutOfMemory(cx);
    return ok;
}

JSBool
js_AddGCThingRoot(JSContext *cx, void **rp, const char *name)
{
    JSBool ok = js_AddGCThingRootRT(cx->runtime, rp, name);
    if (!ok)
        JS_ReportOutOfMemory(cx);
    return ok;
}

JS_FRIEND_API(JSBool)
js_AddRootRT(JSRuntime *rt, jsval *vp, const char *name)
{
    /*
     * Due to the long-standing, but now removed, use of rt->gcLock across the
     * bulk of js_GC, API users have come to depend on JS_AddRoot etc. locking
     * properly with a racing GC, without calling JS_AddRoot from a request.
     * We have to preserve API compatibility here, now that we avoid holding
     * rt->gcLock across the mark phase (including the root hashtable mark).
     */
    AutoLockGC lock(rt);
    js_WaitForGC(rt);

    return !!rt->gcRootsHash.put((void *)vp,
                                 RootInfo(name, JS_GC_ROOT_VALUE_PTR));
}

JS_FRIEND_API(JSBool)
js_AddGCThingRootRT(JSRuntime *rt, void **rp, const char *name)
{
    /*
     * Due to the long-standing, but now removed, use of rt->gcLock across the
     * bulk of js_GC, API users have come to depend on JS_AddRoot etc. locking
     * properly with a racing GC, without calling JS_AddRoot from a request.
     * We have to preserve API compatibility here, now that we avoid holding
     * rt->gcLock across the mark phase (including the root hashtable mark).
     */
    AutoLockGC lock(rt);
    js_WaitForGC(rt);

    return !!rt->gcRootsHash.put((void *)rp,
                                 RootInfo(name, JS_GC_ROOT_GCTHING_PTR));
}

JS_FRIEND_API(JSBool)
js_RemoveRoot(JSRuntime *rt, void *rp)
{
    /*
     * Due to the JS_RemoveRootRT API, we may be called outside of a request.
     * Same synchronization drill as above in js_AddRoot.
     */
    AutoLockGC lock(rt);
    js_WaitForGC(rt);
    rt->gcRootsHash.remove(rp);
    rt->gcPoke = JS_TRUE;
    return JS_TRUE;
}

typedef RootedValueMap::Range RootRange;
typedef RootedValueMap::Entry RootEntry;
typedef RootedValueMap::Enum RootEnum;

#ifdef DEBUG

static void
CheckLeakedRoots(JSRuntime *rt)
{
    uint32 leakedroots = 0;

    /* Warn (but don't assert) debug builds of any remaining roots. */
    for (RootRange r = rt->gcRootsHash.all(); !r.empty(); r.popFront()) {
        RootEntry &entry = r.front();
        leakedroots++;
        fprintf(stderr,
                "JS engine warning: leaking GC root \'%s\' at %p\n",
                entry.value.name ? entry.value.name : "", entry.key);
    }

    if (leakedroots > 0) {
        if (leakedroots == 1) {
            fprintf(stderr,
"JS engine warning: 1 GC root remains after destroying the JSRuntime at %p.\n"
"                   This root may point to freed memory. Objects reachable\n"
"                   through it have not been finalized.\n",
                    (void *) rt);
        } else {
            fprintf(stderr,
"JS engine warning: %lu GC roots remain after destroying the JSRuntime at %p.\n"
"                   These roots may point to freed memory. Objects reachable\n"
"                   through them have not been finalized.\n",
                    (unsigned long) leakedroots, (void *) rt);
        }
    }
}

void
js_DumpNamedRoots(JSRuntime *rt,
                  void (*dump)(const char *name, void *rp, JSGCRootType type, void *data),
                  void *data)
{
    for (RootRange r = rt->gcRootsHash.all(); !r.empty(); r.popFront()) {
        RootEntry &entry = r.front();
        if (const char *name = entry.value.name)
            dump(name, entry.key, entry.value.type, data);
    }
}

#endif /* DEBUG */

uint32
js_MapGCRoots(JSRuntime *rt, JSGCRootMapFun map, void *data)
{
    AutoLockGC lock(rt);
    int ct = 0;
    for (RootEnum e(rt->gcRootsHash); !e.empty(); e.popFront()) {
        RootEntry &entry = e.front();

        ct++;
        intN mapflags = map(entry.key, entry.value.type, entry.value.name, data);

        if (mapflags & JS_MAP_GCROOT_REMOVE)
            e.removeFront();
        if (mapflags & JS_MAP_GCROOT_STOP)
            break;
    }

    return ct;
}

void
JSRuntime::setGCLastBytes(size_t lastBytes, JSGCInvocationKind gckind)
{
    gcLastBytes = lastBytes;

    size_t base = gckind == GC_SHRINK ? lastBytes : Max(lastBytes, GC_ARENA_ALLOCATION_TRIGGER);
    float trigger = float(base) * GC_HEAP_GROWTH_FACTOR;
    gcTriggerBytes = size_t(Min(float(gcMaxBytes), trigger));
}

void
JSRuntime::reduceGCTriggerBytes(uint32 amount) {
    JS_ASSERT(amount > 0);
    JS_ASSERT(gcTriggerBytes - amount >= 0);
    if (gcTriggerBytes - amount < GC_ARENA_ALLOCATION_TRIGGER * GC_HEAP_GROWTH_FACTOR)
        return;
    gcTriggerBytes -= amount;
}

void
JSCompartment::setGCLastBytes(size_t lastBytes, JSGCInvocationKind gckind)
{
    gcLastBytes = lastBytes;

    size_t base = gckind == GC_SHRINK ? lastBytes : Max(lastBytes, GC_ARENA_ALLOCATION_TRIGGER);
    float trigger = float(base) * GC_HEAP_GROWTH_FACTOR;
    gcTriggerBytes = size_t(Min(float(rt->gcMaxBytes), trigger));
}

void
JSCompartment::reduceGCTriggerBytes(uint32 amount) {
    JS_ASSERT(amount > 0);
    JS_ASSERT(gcTriggerBytes - amount >= 0);
    if (gcTriggerBytes - amount < GC_ARENA_ALLOCATION_TRIGGER * GC_HEAP_GROWTH_FACTOR)
        return;
    gcTriggerBytes -= amount;
}

namespace js {
namespace gc {

inline ArenaHeader *
ArenaList::searchForFreeArena()
{
    while (ArenaHeader *aheader = *cursor) {
        cursor = &aheader->next;
        if (aheader->hasFreeThings())
            return aheader;
    }
    return NULL;
}

template <size_t thingSize>
inline ArenaHeader *
ArenaList::getArenaWithFreeList(JSContext *cx, unsigned thingKind)
{
    Chunk *chunk;

#ifdef JS_THREADSAFE
    /*
     * We cannot search the arena list for free things while the
     * background finalization runs and can modify head or cursor at any
     * moment.
     */
    if (backgroundFinalizeState == BFS_DONE) {
      check_arena_list:
        if (ArenaHeader *aheader = searchForFreeArena())
            return aheader;
    }

    AutoLockGC lock(cx->runtime);

    for (;;) {
        if (backgroundFinalizeState == BFS_JUST_FINISHED) {
            /*
             * Before we took the GC lock or while waiting for the background
             * finalization to finish the latter added new arenas to the list.
             * Check the list again for free things outside the GC lock.
             */
            JS_ASSERT(*cursor);
            backgroundFinalizeState = BFS_DONE;
            goto check_arena_list;
        }

        JS_ASSERT(!*cursor);
        chunk = PickChunk(cx);
        if (chunk || backgroundFinalizeState == BFS_DONE)
            break;

        /*
         * If the background finalization still runs, wait for it to
         * finish and retry to check if it populated the arena list or
         * added new empty arenas.
         */
        JS_ASSERT(backgroundFinalizeState == BFS_RUN);
        cx->runtime->gcHelperThread.waitBackgroundSweepEnd(cx->runtime, false);
        JS_ASSERT(backgroundFinalizeState == BFS_JUST_FINISHED ||
                  backgroundFinalizeState == BFS_DONE);
    }

#else /* !JS_THREADSAFE */

    if (ArenaHeader *aheader = searchForFreeArena())
        return aheader;
    chunk = PickChunk(cx);

#endif /* !JS_THREADSAFE */

    if (!chunk) {
        GCREASON(CHUNK);
        TriggerGC(cx->runtime);
        return NULL;
    }

    /*
     * While we still hold the GC lock get the arena from the chunk and add it
     * to the head of the list before the cursor to prevent checking the arena
     * for the free things.
     */
    ArenaHeader *aheader = chunk->allocateArena<thingSize>(cx, thingKind);
    aheader->next = head;
    if (cursor == &head)
        cursor = &aheader->next;
    head = aheader;
    return aheader;
}

template<typename T>
void
ArenaList::finalizeNow(JSContext *cx)
{
#ifdef JS_THREADSAFE
    JS_ASSERT(backgroundFinalizeState == BFS_DONE);
#endif
    FinalizeArenas<T>(cx, &head);
    cursor = &head;
}

#ifdef JS_THREADSAFE
template<typename T>
inline void
ArenaList::finalizeLater(JSContext *cx)
{
    JS_ASSERT_IF(head,
                 head->getThingKind() == FINALIZE_OBJECT0_BACKGROUND  ||
                 head->getThingKind() == FINALIZE_OBJECT2_BACKGROUND  ||
                 head->getThingKind() == FINALIZE_OBJECT4_BACKGROUND  ||
                 head->getThingKind() == FINALIZE_OBJECT8_BACKGROUND  ||
                 head->getThingKind() == FINALIZE_OBJECT12_BACKGROUND ||
                 head->getThingKind() == FINALIZE_OBJECT16_BACKGROUND ||
                 head->getThingKind() == FINALIZE_SHORT_STRING        ||
                 head->getThingKind() == FINALIZE_STRING);
    JS_ASSERT(!cx->runtime->gcHelperThread.sweeping);

    /*
     * The state can be just-finished if we have not allocated any GC things
     * from the arena list after the previous background finalization.
     */
    JS_ASSERT(backgroundFinalizeState == BFS_DONE ||
              backgroundFinalizeState == BFS_JUST_FINISHED);

    if (head && cx->gcBackgroundFree && cx->gcBackgroundFree->finalizeVector.append(head)) {
        head = NULL;
        cursor = &head;
        backgroundFinalizeState = BFS_RUN;
    } else {
        JS_ASSERT_IF(!head, cursor == &head);
        backgroundFinalizeState = BFS_DONE;
        finalizeNow<T>(cx);
    }
}

/*static*/ void
ArenaList::backgroundFinalize(JSContext *cx, ArenaHeader *listHead)
{
    JS_ASSERT(listHead);
    unsigned thingKind = listHead->getThingKind();
    JSCompartment *comp = listHead->compartment;
    ArenaList *al = &comp->arenas[thingKind];

    switch (thingKind) {
      default:
        JS_NOT_REACHED("wrong kind");
        break;
      case FINALIZE_OBJECT0_BACKGROUND:
        FinalizeArenas<JSObject>(cx, &listHead);
        break;
      case FINALIZE_OBJECT2_BACKGROUND:
        FinalizeArenas<JSObject_Slots2>(cx, &listHead);
        break;
      case FINALIZE_OBJECT4_BACKGROUND:
        FinalizeArenas<JSObject_Slots4>(cx, &listHead);
        break;
      case FINALIZE_OBJECT8_BACKGROUND:
        FinalizeArenas<JSObject_Slots8>(cx, &listHead);
        break;
      case FINALIZE_OBJECT12_BACKGROUND:
        FinalizeArenas<JSObject_Slots12>(cx, &listHead);
        break;
      case FINALIZE_OBJECT16_BACKGROUND:
        FinalizeArenas<JSObject_Slots16>(cx, &listHead);
        break;
      case FINALIZE_STRING:
        FinalizeArenas<JSString>(cx, &listHead);
        break;
      case FINALIZE_SHORT_STRING:
        FinalizeArenas<JSShortString>(cx, &listHead);
        break;
    }

    /*
     * After we finish the finalization al->cursor must point to the end of
     * the head list as we emptied the list before the background finalization
     * and the allocation adds new arenas before the cursor.
     */
    AutoLockGC lock(cx->runtime);
    JS_ASSERT(al->backgroundFinalizeState == BFS_RUN);
    JS_ASSERT(!*al->cursor);
    if (listHead) {
        *al->cursor = listHead;
        al->backgroundFinalizeState = BFS_JUST_FINISHED;
    } else {
        al->backgroundFinalizeState = BFS_DONE;
    }
}

#endif /* JS_THREADSAFE */

#ifdef DEBUG
bool
CheckAllocation(JSContext *cx)
{
#ifdef JS_THREADSAFE
    JS_ASSERT(cx->thread());
#endif
    JS_ASSERT(!cx->runtime->gcRunning);
    return true;
}
#endif

inline bool
NeedLastDitchGC(JSContext *cx)
{
    JSRuntime *rt = cx->runtime;
    return rt->gcIsNeeded;
}

/*
 * Return false only if the GC run but could not bring its memory usage under
 * JSRuntime::gcMaxBytes.
 */
static bool
RunLastDitchGC(JSContext *cx)
{
    JSRuntime *rt = cx->runtime;
#ifdef JS_THREADSAFE
    Maybe<AutoUnlockAtomsCompartment> maybeUnlockAtomsCompartment;
    if (cx->compartment == rt->atomsCompartment && rt->atomsCompartmentIsLocked)
        maybeUnlockAtomsCompartment.construct(cx);
#endif
    /* The last ditch GC preserves all atoms. */
    AutoKeepAtoms keep(rt);
    GCREASON(LASTDITCH);
    js_GC(cx, rt->gcTriggerCompartment, GC_NORMAL);

#ifdef JS_THREADSAFE
    if (rt->gcBytes >= rt->gcMaxBytes)
        cx->runtime->gcHelperThread.waitBackgroundSweepEnd(cx->runtime);
#endif

    return rt->gcBytes < rt->gcMaxBytes;
}

static inline bool
IsGCAllowed(JSContext *cx)
{
    return !JS_ON_TRACE(cx) && !JS_THREAD_DATA(cx)->waiveGCQuota;
}

template <typename T>
inline Cell *
RefillTypedFreeList(JSContext *cx, unsigned thingKind)
{
    JS_ASSERT(!cx->runtime->gcRunning);

    /*
     * For compatibility with older code we tolerate calling the allocator
     * during the GC in optimized builds.
     */
    if (cx->runtime->gcRunning)
        return NULL;

    JSCompartment *compartment = cx->compartment;
    JS_ASSERT(compartment->freeLists.lists[thingKind].isEmpty());

    bool canGC = IsGCAllowed(cx);
    bool runGC = canGC && JS_UNLIKELY(NeedLastDitchGC(cx));
    for (;;) {
        if (runGC) {
            if (!RunLastDitchGC(cx))
                break;

            /*
             * The JSGC_END callback can legitimately allocate new GC
             * things and populate the free list. If that happens, just
             * return that list head.
             */
            if (Cell *thing = compartment->freeLists.getNext(thingKind, sizeof(T)))
                return thing;
        }
        ArenaHeader *aheader =
            compartment->arenas[thingKind].getArenaWithFreeList<sizeof(T)>(cx, thingKind);
        if (aheader) {
            JS_ASSERT(sizeof(T) == aheader->getThingSize());
            return compartment->freeLists.populate(aheader, thingKind, sizeof(T));
        }

        /*
         * We failed to allocate any arena. Run the GC if we can unless we
         * have done it already.
         */
        if (!canGC || runGC)
            break;
        runGC = true;
    }

    js_ReportOutOfMemory(cx);
    return NULL;
}

Cell *
RefillFinalizableFreeList(JSContext *cx, unsigned thingKind)
{
    switch (thingKind) {
      case FINALIZE_OBJECT0:
      case FINALIZE_OBJECT0_BACKGROUND:
        return RefillTypedFreeList<JSObject>(cx, thingKind);
      case FINALIZE_OBJECT2:
      case FINALIZE_OBJECT2_BACKGROUND:
        return RefillTypedFreeList<JSObject_Slots2>(cx, thingKind);
      case FINALIZE_OBJECT4:
      case FINALIZE_OBJECT4_BACKGROUND:
        return RefillTypedFreeList<JSObject_Slots4>(cx, thingKind);
      case FINALIZE_OBJECT8:
      case FINALIZE_OBJECT8_BACKGROUND:
        return RefillTypedFreeList<JSObject_Slots8>(cx, thingKind);
      case FINALIZE_OBJECT12:
      case FINALIZE_OBJECT12_BACKGROUND:
        return RefillTypedFreeList<JSObject_Slots12>(cx, thingKind);
      case FINALIZE_OBJECT16:
      case FINALIZE_OBJECT16_BACKGROUND:
        return RefillTypedFreeList<JSObject_Slots16>(cx, thingKind);
      case FINALIZE_STRING:
        return RefillTypedFreeList<JSString>(cx, thingKind);
      case FINALIZE_EXTERNAL_STRING:
        return RefillTypedFreeList<JSExternalString>(cx, thingKind);
      case FINALIZE_SHORT_STRING:
        return RefillTypedFreeList<JSShortString>(cx, thingKind);
      case FINALIZE_FUNCTION:
        return RefillTypedFreeList<JSFunction>(cx, thingKind);
      case FINALIZE_SHAPE:
        return RefillTypedFreeList<Shape>(cx, thingKind);
#if JS_HAS_XML_SUPPORT
      case FINALIZE_XML:
        return RefillTypedFreeList<JSXML>(cx, thingKind);
#endif
      default:
        JS_NOT_REACHED("bad finalize kind");
        return NULL;
    }
}

} /* namespace gc */
} /* namespace js */

uint32
js_GetGCThingTraceKind(void *thing)
{
    return GetGCThingTraceKind(thing);
}

JSBool
js_LockGCThingRT(JSRuntime *rt, void *thing)
{
    if (!thing)
        return true;

    AutoLockGC lock(rt);
    if (GCLocks::Ptr p = rt->gcLocksHash.lookupWithDefault(thing, 0)) {
        p->value++;
        return true;
    }

    return false;
}

void
js_UnlockGCThingRT(JSRuntime *rt, void *thing)
{
    if (!thing)
        return;

    AutoLockGC lock(rt);
    GCLocks::Ptr p = rt->gcLocksHash.lookup(thing);

    if (p) {
        rt->gcPoke = true;
        if (--p->value == 0)
            rt->gcLocksHash.remove(p);
    }
}

namespace js {

/*
 * When the native stack is low, the GC does not call JS_TraceChildren to mark
 * the reachable "children" of the thing. Rather the thing is put aside and
 * JS_TraceChildren is called later with more space on the C stack.
 *
 * To implement such delayed marking of the children with minimal overhead for
 * the normal case of sufficient native stack, the code adds a field per
 * arena. The field markingDelay->link links all arenas with delayed things
 * into a stack list with the pointer to stack top in
 * GCMarker::unmarkedArenaStackTop. delayMarkingChildren adds
 * arenas to the stack as necessary while markDelayedChildren pops the arenas
 * from the stack until it empties.
 */

GCMarker::GCMarker(JSContext *cx)
  : color(0),
    unmarkedArenaStackTop(MarkingDelay::stackBottom()),
    objStack(cx->runtime->gcMarkStackObjs, sizeof(cx->runtime->gcMarkStackObjs)),
    ropeStack(cx->runtime->gcMarkStackRopes, sizeof(cx->runtime->gcMarkStackRopes)),
    xmlStack(cx->runtime->gcMarkStackXMLs, sizeof(cx->runtime->gcMarkStackXMLs)),
    largeStack(cx->runtime->gcMarkStackLarges, sizeof(cx->runtime->gcMarkStackLarges))
{
    JS_TRACER_INIT(this, cx, NULL);
#ifdef DEBUG
    markLaterArenas = 0;
#endif
#ifdef JS_DUMP_CONSERVATIVE_GC_ROOTS
    conservativeDumpFileName = getenv("JS_DUMP_CONSERVATIVE_GC_ROOTS");
    memset(&conservativeStats, 0, sizeof(conservativeStats));
#endif
}

GCMarker::~GCMarker()
{
#ifdef JS_DUMP_CONSERVATIVE_GC_ROOTS
    dumpConservativeRoots();
#endif
}

void
GCMarker::delayMarkingChildren(const void *thing)
{
    const Cell *cell = reinterpret_cast<const Cell *>(thing);
    ArenaHeader *aheader = cell->arenaHeader();
    if (aheader->getMarkingDelay()->link) {
        /* Arena already scheduled to be marked later */
        return;
    }
    aheader->getMarkingDelay()->link = unmarkedArenaStackTop;
    unmarkedArenaStackTop = aheader;
#ifdef DEBUG
    markLaterArenas++;
#endif
}

static void
MarkDelayedChildren(JSTracer *trc, ArenaHeader *aheader)
{
    unsigned traceKind = GetFinalizableTraceKind(aheader->getThingKind());
    size_t thingSize = aheader->getThingSize();
    Arena *a = aheader->getArena();
    uintptr_t end = a->thingsEnd();
    for (uintptr_t thing = a->thingsStart(thingSize); thing != end; thing += thingSize) {
        Cell *t = reinterpret_cast<Cell *>(thing);
        if (t->isMarked())
            JS_TraceChildren(trc, t, traceKind);
    }
}

void
GCMarker::markDelayedChildren()
{
    while (unmarkedArenaStackTop != MarkingDelay::stackBottom()) {
        /*
         * If marking gets delayed at the same arena again, we must repeat
         * marking of its things. For that we pop arena from the stack and
         * clear its nextDelayedMarking before we begin the marking.
         */
        ArenaHeader *aheader = unmarkedArenaStackTop;
        unmarkedArenaStackTop = aheader->getMarkingDelay()->link;
        JS_ASSERT(unmarkedArenaStackTop);
        aheader->getMarkingDelay()->link = NULL;
#ifdef DEBUG
        JS_ASSERT(markLaterArenas);
        markLaterArenas--;
#endif
        MarkDelayedChildren(this, aheader);
    }
    JS_ASSERT(!markLaterArenas);
}

} /* namespace js */

#ifdef DEBUG
static void
EmptyMarkCallback(JSTracer *trc, void *thing, uint32 kind)
{
}
#endif

static void
gc_root_traversal(JSTracer *trc, const RootEntry &entry)
{
#ifdef DEBUG
    void *ptr;
    if (entry.value.type == JS_GC_ROOT_GCTHING_PTR) {
        ptr = *reinterpret_cast<void **>(entry.key);
    } else {
        Value *vp = reinterpret_cast<Value *>(entry.key);
        ptr = vp->isGCThing() ? vp->toGCThing() : NULL;
    }

    if (ptr && !trc->context->runtime->gcCurrentCompartment) {
        if (!JSAtom::isStatic(ptr)) {
            /*
             * Use conservative machinery to find if ptr is a valid GC thing.
             * We only do this during global GCs, to preserve the invariant
             * that mark callbacks are not in place during compartment GCs.
             */
            JSTracer checker;
            JS_TRACER_INIT(&checker, trc->context, EmptyMarkCallback);
            ConservativeGCTest test = MarkIfGCThingWord(&checker, reinterpret_cast<jsuword>(ptr));
            if (test != CGCT_VALID && entry.value.name) {
                fprintf(stderr,
"JS API usage error: the address passed to JS_AddNamedRoot currently holds an\n"
"invalid gcthing.  This is usually caused by a missing call to JS_RemoveRoot.\n"
"The root's name is \"%s\".\n",
                        entry.value.name);
            }
            JS_ASSERT(test == CGCT_VALID);
        }
    }
#endif
    JS_SET_TRACING_NAME(trc, entry.value.name ? entry.value.name : "root");
    if (entry.value.type == JS_GC_ROOT_GCTHING_PTR)
        MarkGCThing(trc, *reinterpret_cast<void **>(entry.key));
    else
        MarkValueRaw(trc, *reinterpret_cast<Value *>(entry.key));
}

static void
gc_lock_traversal(const GCLocks::Entry &entry, JSTracer *trc)
{
    JS_ASSERT(entry.value >= 1);
    MarkGCThing(trc, entry.key, "locked object");
}

void
js_TraceStackFrame(JSTracer *trc, StackFrame *fp)
{
    MarkObject(trc, fp->scopeChain(), "scope chain");
    if (fp->isDummyFrame())
        return;
    if (fp->hasArgsObj())
        MarkObject(trc, fp->argsObj(), "arguments");
    js_TraceScript(trc, fp->script());
    fp->script()->compartment->active = true;
    MarkValue(trc, fp->returnValue(), "rval");
}

void
AutoIdArray::trace(JSTracer *trc)
{
    JS_ASSERT(tag == IDARRAY);
    gc::MarkIdRange(trc, idArray->length, idArray->vector, "JSAutoIdArray.idArray");
}

void
AutoEnumStateRooter::trace(JSTracer *trc)
{
    gc::MarkObject(trc, *obj, "js::AutoEnumStateRooter.obj");
}

inline void
AutoGCRooter::trace(JSTracer *trc)
{
    switch (tag) {
      case JSVAL:
        MarkValue(trc, static_cast<AutoValueRooter *>(this)->val, "js::AutoValueRooter.val");
        return;

      case SHAPE:
        MarkShape(trc, static_cast<AutoShapeRooter *>(this)->shape, "js::AutoShapeRooter.val");
        return;

      case PARSER:
        static_cast<Parser *>(this)->trace(trc);
        return;

      case SCRIPT:
        if (JSScript *script = static_cast<AutoScriptRooter *>(this)->script)
            js_TraceScript(trc, script);
        return;

      case ENUMERATOR:
        static_cast<AutoEnumStateRooter *>(this)->trace(trc);
        return;

      case IDARRAY: {
        JSIdArray *ida = static_cast<AutoIdArray *>(this)->idArray;
        MarkIdRange(trc, ida->length, ida->vector, "js::AutoIdArray.idArray");
        return;
      }

      case DESCRIPTORS: {
        PropDescArray &descriptors =
            static_cast<AutoPropDescArrayRooter *>(this)->descriptors;
        for (size_t i = 0, len = descriptors.length(); i < len; i++) {
            PropDesc &desc = descriptors[i];
            MarkValue(trc, desc.pd, "PropDesc::pd");
            MarkValue(trc, desc.value, "PropDesc::value");
            MarkValue(trc, desc.get, "PropDesc::get");
            MarkValue(trc, desc.set, "PropDesc::set");
        }
        return;
      }

      case DESCRIPTOR : {
        PropertyDescriptor &desc = *static_cast<AutoPropertyDescriptorRooter *>(this);
        if (desc.obj)
            MarkObject(trc, *desc.obj, "Descriptor::obj");
        MarkValue(trc, desc.value, "Descriptor::value");
        if ((desc.attrs & JSPROP_GETTER) && desc.getter)
            MarkObject(trc, *CastAsObject(desc.getter), "Descriptor::get");
        if (desc.attrs & JSPROP_SETTER && desc.setter)
            MarkObject(trc, *CastAsObject(desc.setter), "Descriptor::set");
        return;
      }

      case NAMESPACES: {
        JSXMLArray &array = static_cast<AutoNamespaceArray *>(this)->array;
        MarkObjectRange(trc, array.length, reinterpret_cast<JSObject **>(array.vector),
                        "JSXMLArray.vector");
        array.cursors->trace(trc);
        return;
      }

      case XML:
        js_TraceXML(trc, static_cast<AutoXMLRooter *>(this)->xml);
        return;

      case OBJECT:
        if (JSObject *obj = static_cast<AutoObjectRooter *>(this)->obj)
            MarkObject(trc, *obj, "js::AutoObjectRooter.obj");
        return;

      case ID:
        MarkId(trc, static_cast<AutoIdRooter *>(this)->id_, "js::AutoIdRooter.val");
        return;

      case VALVECTOR: {
        AutoValueVector::VectorImpl &vector = static_cast<AutoValueVector *>(this)->vector;
        MarkValueRange(trc, vector.length(), vector.begin(), "js::AutoValueVector.vector");
        return;
      }

      case STRING:
        if (JSString *str = static_cast<AutoStringRooter *>(this)->str)
            MarkString(trc, str, "js::AutoStringRooter.str");
        return;

      case IDVECTOR: {
        AutoIdVector::VectorImpl &vector = static_cast<AutoIdVector *>(this)->vector;
        MarkIdRange(trc, vector.length(), vector.begin(), "js::AutoIdVector.vector");
        return;
      }

      case SHAPEVECTOR: {
        AutoShapeVector::VectorImpl &vector = static_cast<js::AutoShapeVector *>(this)->vector;
        MarkShapeRange(trc, vector.length(), vector.begin(), "js::AutoShapeVector.vector");
        return;
      }

      case BINDINGS: {
        static_cast<js::AutoBindingsRooter *>(this)->bindings.trace(trc);
        return;
      }

      case TYPE: {
        types::TypeObject *type = static_cast<types::AutoTypeRooter *>(this)->type;
        if (!type->marked)
            type->trace(trc);
        return;
      }

      case VALARRAY: {
        AutoValueArray *array = static_cast<AutoValueArray *>(this);
        MarkValueRange(trc, array->length(), array->start(), "js::AutoValueArray");
        return;
      }
    }

    JS_ASSERT(tag >= 0);
    MarkValueRange(trc, tag, static_cast<AutoArrayRooter *>(this)->array, "js::AutoArrayRooter.array");
}

namespace js {

JS_FRIEND_API(void)
MarkContext(JSTracer *trc, JSContext *acx)
{
    /* Stack frames and slots are traced by StackSpace::mark. */

    /* Mark other roots-by-definition in acx. */
    if (acx->globalObject && !acx->hasRunOption(JSOPTION_UNROOTED_GLOBAL))
        MarkObject(trc, *acx->globalObject, "global object");
    if (acx->isExceptionPending())
        MarkValue(trc, acx->getPendingException(), "exception");

    for (js::AutoGCRooter *gcr = acx->autoGCRooters; gcr; gcr = gcr->down)
        gcr->trace(trc);

    if (acx->sharpObjectMap.depth > 0)
        js_TraceSharpMap(trc, &acx->sharpObjectMap);

    MarkValue(trc, acx->iterValue, "iterValue");
}

JS_REQUIRES_STACK void
MarkRuntime(JSTracer *trc)
{
    JSRuntime *rt = trc->context->runtime;

    if (rt->state != JSRTS_LANDING)
        MarkConservativeStackRoots(trc);

    for (RootRange r = rt->gcRootsHash.all(); !r.empty(); r.popFront())
        gc_root_traversal(trc, r.front());

    for (GCLocks::Range r = rt->gcLocksHash.all(); !r.empty(); r.popFront())
        gc_lock_traversal(r.front(), trc);

    js_TraceAtomState(trc);
    js_MarkTraps(trc);

    JSContext *iter = NULL;
    while (JSContext *acx = js_ContextIterator(rt, JS_TRUE, &iter))
        MarkContext(trc, acx);

    for (JSCompartment **c = rt->compartments.begin(); c != rt->compartments.end(); ++c) {
        if ((*c)->activeAnalysis)
            (*c)->markTypes(trc);
#ifdef JS_TRACER
        if ((*c)->hasTraceMonitor())
            (*c)->traceMonitor()->mark(trc);
#endif
    }

    for (ThreadDataIter i(rt); !i.empty(); i.popFront())
        i.threadData()->mark(trc);

    /*
     * We mark extra roots at the last thing so it can use use additional
     * colors to implement cycle collection.
     */
    if (rt->gcExtraRootsTraceOp)
        rt->gcExtraRootsTraceOp(trc, rt->gcExtraRootsData);
}

void
TriggerGC(JSRuntime *rt)
{
    JS_ASSERT(!rt->gcRunning);
    if (rt->gcIsNeeded)
        return;

    /*
     * Trigger the GC when it is safe to call an operation callback on any
     * thread.
     */
    rt->gcIsNeeded = true;
    rt->gcTriggerCompartment = NULL;
    TriggerAllOperationCallbacks(rt);
}

void
TriggerCompartmentGC(JSCompartment *comp)
{
    JSRuntime *rt = comp->rt;
    JS_ASSERT(!rt->gcRunning);
    GCREASON(COMPARTMENT);

    if (rt->gcZeal()) {
        TriggerGC(rt);
        return;
    }

    if (rt->gcMode != JSGC_MODE_COMPARTMENT || comp == rt->atomsCompartment) {
        /* We can't do a compartmental GC of the default compartment. */
        TriggerGC(rt);
        return;
    }

    if (rt->gcIsNeeded) {
        /* If we need to GC more than one compartment, run a full GC. */
        if (rt->gcTriggerCompartment != comp)
            rt->gcTriggerCompartment = NULL;
        return;
    }

    if (rt->gcBytes > 8192 && rt->gcBytes >= 3 * (rt->gcTriggerBytes / 2)) {
        /* If we're using significantly more than our quota, do a full GC. */
        TriggerGC(rt);
        return;
    }

    /*
     * Trigger the GC when it is safe to call an operation callback on any
     * thread.
     */
    rt->gcIsNeeded = true;
    rt->gcTriggerCompartment = comp;
    TriggerAllOperationCallbacks(comp->rt);
}

void
MaybeGC(JSContext *cx)
{
    JSRuntime *rt = cx->runtime;

    if (rt->gcZeal()) {
        GCREASON(MAYBEGC);
        js_GC(cx, NULL, GC_NORMAL);
        return;
    }

    JSCompartment *comp = cx->compartment;
    if (rt->gcIsNeeded) {
        GCREASON(MAYBEGC);
        js_GC(cx, (comp == rt->gcTriggerCompartment) ? comp : NULL, GC_NORMAL);
        return;
    }

    if (comp->gcBytes > 8192 && comp->gcBytes >= 3 * (comp->gcTriggerBytes / 4)) {
        GCREASON(MAYBEGC);
        js_GC(cx, (rt->gcMode == JSGC_MODE_COMPARTMENT) ? comp : NULL, GC_NORMAL);
        return;
    }

    /*
     * On 32 bit setting gcNextFullGCTime below is not atomic and a race condition
     * could trigger an GC. We tolerate this.
     */
    int64 now = PRMJ_Now();
    if (rt->gcNextFullGCTime && rt->gcNextFullGCTime <= now) {
        if (rt->gcChunkAllocationSinceLastGC || rt->gcChunksWaitingToExpire) {
            GCREASON(MAYBEGC);
            js_GC(cx, NULL, GC_SHRINK);
        } else {
            rt->gcNextFullGCTime = now + GC_IDLE_FULL_SPAN;
        }
    }
}

} /* namespace js */

void
js_DestroyScriptsToGC(JSContext *cx, JSCompartment *comp)
{
    JSScript **listp, *script;

    for (size_t i = 0; i != JS_ARRAY_LENGTH(comp->scriptsToGC); ++i) {
        listp = &comp->scriptsToGC[i];
        while ((script = *listp) != NULL) {
            *listp = script->u.nextToGC;
            script->u.nextToGC = NULL;
            js_DestroyCachedScript(cx, script);
        }
    }
}

void
JSCompartment::finalizeObjectArenaLists(JSContext *cx)
{
    arenas[FINALIZE_OBJECT0]. finalizeNow<JSObject>(cx);
    arenas[FINALIZE_OBJECT2]. finalizeNow<JSObject_Slots2>(cx);
    arenas[FINALIZE_OBJECT4]. finalizeNow<JSObject_Slots4>(cx);
    arenas[FINALIZE_OBJECT8]. finalizeNow<JSObject_Slots8>(cx);
    arenas[FINALIZE_OBJECT12].finalizeNow<JSObject_Slots12>(cx);
    arenas[FINALIZE_OBJECT16].finalizeNow<JSObject_Slots16>(cx);
    arenas[FINALIZE_FUNCTION].finalizeNow<JSFunction>(cx);

#ifdef JS_THREADSAFE
    arenas[FINALIZE_OBJECT0_BACKGROUND]. finalizeLater<JSObject>(cx);
    arenas[FINALIZE_OBJECT2_BACKGROUND]. finalizeLater<JSObject_Slots2>(cx);
    arenas[FINALIZE_OBJECT4_BACKGROUND]. finalizeLater<JSObject_Slots4>(cx);
    arenas[FINALIZE_OBJECT8_BACKGROUND]. finalizeLater<JSObject_Slots8>(cx);
    arenas[FINALIZE_OBJECT12_BACKGROUND].finalizeLater<JSObject_Slots12>(cx);
    arenas[FINALIZE_OBJECT16_BACKGROUND].finalizeLater<JSObject_Slots16>(cx);
#endif

#if JS_HAS_XML_SUPPORT
    arenas[FINALIZE_XML].finalizeNow<JSXML>(cx);
#endif
}

void
JSCompartment::finalizeStringArenaLists(JSContext *cx)
{
#ifdef JS_THREADSAFE
    arenas[FINALIZE_SHORT_STRING].finalizeLater<JSShortString>(cx);
    arenas[FINALIZE_STRING].finalizeLater<JSString>(cx);
#else
    arenas[FINALIZE_SHORT_STRING].finalizeNow<JSShortString>(cx);
    arenas[FINALIZE_STRING].finalizeNow<JSString>(cx);
#endif
    arenas[FINALIZE_EXTERNAL_STRING].finalizeNow<JSExternalString>(cx);
}

void
JSCompartment::finalizeShapeArenaLists(JSContext *cx)
{
    arenas[FINALIZE_SHAPE].finalizeNow<Shape>(cx);
}

#ifdef JS_THREADSAFE

namespace js {

bool
GCHelperThread::init(JSRuntime *rt)
{
    if (!(wakeup = PR_NewCondVar(rt->gcLock)))
        return false;
    if (!(sweepingDone = PR_NewCondVar(rt->gcLock)))
        return false;

    thread = PR_CreateThread(PR_USER_THREAD, threadMain, rt, PR_PRIORITY_NORMAL,
                             PR_LOCAL_THREAD, PR_JOINABLE_THREAD, 0);
    return !!thread;

}

void
GCHelperThread::finish(JSRuntime *rt)
{
    PRThread *join = NULL;
    {
        AutoLockGC lock(rt);
        if (thread && !shutdown) {
            shutdown = true;
            PR_NotifyCondVar(wakeup);
            join = thread;
        }
    }
    if (join) {
        /* PR_DestroyThread is not necessary. */
        PR_JoinThread(join);
    }
    if (wakeup)
        PR_DestroyCondVar(wakeup);
    if (sweepingDone)
        PR_DestroyCondVar(sweepingDone);
}

/* static */
void
GCHelperThread::threadMain(void *arg)
{
    JSRuntime *rt = static_cast<JSRuntime *>(arg);
    rt->gcHelperThread.threadLoop(rt);
}

void
GCHelperThread::threadLoop(JSRuntime *rt)
{
    AutoLockGC lock(rt);
    while (!shutdown) {
        /*
         * Sweeping can be true here on the first iteration if a GC and the
         * corresponding startBackgroundSweep call happen before this thread
         * has a chance to run.
         */
        if (!sweeping)
            PR_WaitCondVar(wakeup, PR_INTERVAL_NO_TIMEOUT);
        if (sweeping) {
            AutoUnlockGC unlock(rt);
            doSweep();
        }
        sweeping = false;
        PR_NotifyAllCondVar(sweepingDone);
    }
}

void
GCHelperThread::startBackgroundSweep(JSRuntime *rt, JSGCInvocationKind gckind)
{
    /* The caller takes the GC lock. */
    JS_ASSERT(!sweeping);
    lastGCKind = gckind;
    sweeping = true;
    PR_NotifyCondVar(wakeup);
}

void
GCHelperThread::waitBackgroundSweepEnd(JSRuntime *rt, bool gcUnlocked)
{
    Maybe<AutoLockGC> lock;
    if (gcUnlocked)
        lock.construct(rt);
    while (sweeping)
        PR_WaitCondVar(sweepingDone, PR_INTERVAL_NO_TIMEOUT);
}

JS_FRIEND_API(void)
GCHelperThread::replenishAndFreeLater(void *ptr)
{
    JS_ASSERT(freeCursor == freeCursorEnd);
    do {
        if (freeCursor && !freeVector.append(freeCursorEnd - FREE_ARRAY_LENGTH))
            break;
        freeCursor = (void **) OffTheBooks::malloc_(FREE_ARRAY_SIZE);
        if (!freeCursor) {
            freeCursorEnd = NULL;
            break;
        }
        freeCursorEnd = freeCursor + FREE_ARRAY_LENGTH;
        *freeCursor++ = ptr;
        return;
    } while (false);
    Foreground::free_(ptr);
}

void
GCHelperThread::doSweep()
{
    JS_ASSERT(cx);
    for (ArenaHeader **i = finalizeVector.begin(); i != finalizeVector.end(); ++i)
        ArenaList::backgroundFinalize(cx, *i);
    finalizeVector.resize(0);
    ExpireGCChunks(cx->runtime, lastGCKind);
    cx = NULL;

    if (freeCursor) {
        void **array = freeCursorEnd - FREE_ARRAY_LENGTH;
        freeElementsAndArray(array, freeCursor);
        freeCursor = freeCursorEnd = NULL;
    } else {
        JS_ASSERT(!freeCursorEnd);
    }
    for (void ***iter = freeVector.begin(); iter != freeVector.end(); ++iter) {
        void **array = *iter;
        freeElementsAndArray(array, array + FREE_ARRAY_LENGTH);
    }
    freeVector.resize(0);
}

}

#endif /* JS_THREADSAFE */

static void
SweepCrossCompartmentWrappers(JSContext *cx)
{
    JSRuntime *rt = cx->runtime;
    /*
     * Figure out how much JIT code should be released from inactive compartments.
     * If multiple eighth-lives have passed, compound the release interval linearly;
     * if enough time has passed, all inactive JIT code will be released.
     */
    uint32 releaseInterval = 0;
    int64 now = PRMJ_Now();
    if (now >= rt->gcJitReleaseTime) {
        releaseInterval = 8;
        while (now >= rt->gcJitReleaseTime) {
            if (--releaseInterval == 1)
                rt->gcJitReleaseTime = now;
            rt->gcJitReleaseTime += JIT_SCRIPT_EIGHTH_LIFETIME;
        }
    }

    /*
     * Sweep the compartment:
     * (1) Remove dead wrappers from the compartment map.
     * (2) Finalize any unused empty shapes.
     * (3) Sweep the trace JIT of unused code.
     * (4) Sweep the method JIT ICs and release infrequently used JIT code.
     */
    for (JSCompartment **c = rt->compartments.begin(); c != rt->compartments.end(); ++c)
        (*c)->sweep(cx, releaseInterval);
}

static void
SweepCompartments(JSContext *cx, JSGCInvocationKind gckind)
{
    JSRuntime *rt = cx->runtime;
    JSCompartmentCallback callback = rt->compartmentCallback;

    /* Skip the atomsCompartment. */
    JSCompartment **read = rt->compartments.begin() + 1;
    JSCompartment **end = rt->compartments.end();
    JSCompartment **write = read;
    JS_ASSERT(rt->compartments.length() >= 1);
    JS_ASSERT(*rt->compartments.begin() == rt->atomsCompartment);

    while (read < end) {
        JSCompartment *compartment = *read++;

        if (!compartment->hold &&
            (compartment->arenaListsAreEmpty() || gckind == GC_LAST_CONTEXT))
        {
            compartment->freeLists.checkEmpty();
            if (callback)
                JS_ALWAYS_TRUE(callback(cx, compartment, JSCOMPARTMENT_DESTROY));
            if (compartment->principals)
                JSPRINCIPALS_DROP(cx, compartment->principals);
            cx->delete_(compartment);
            continue;
        }
        *write++ = compartment;
    }
    rt->compartments.resize(write - rt->compartments.begin());
}

/*
 * Perform mark-and-sweep GC.
 *
 * In a JS_THREADSAFE build, the calling thread must be rt->gcThread and each
 * other thread must be either outside all requests or blocked waiting for GC
 * to finish. Note that the caller does not hold rt->gcLock.
 * If comp is set, we perform a single-compartment GC.
 */
static void
MarkAndSweep(JSContext *cx, JSCompartment *comp, JSGCInvocationKind gckind GCTIMER_PARAM)
{
    JS_ASSERT_IF(comp, gckind != GC_LAST_CONTEXT);
    JS_ASSERT_IF(comp, comp != comp->rt->atomsCompartment);
    JS_ASSERT_IF(comp, comp->rt->gcMode == JSGC_MODE_COMPARTMENT);

    JSRuntime *rt = cx->runtime;
    rt->gcNumber++;

    /* Clear gcIsNeeded now, when we are about to start a normal GC cycle. */
    rt->gcIsNeeded = false;
    rt->gcTriggerCompartment = NULL;

    /* Reset malloc counter. */
    rt->resetGCMallocBytes();

    /*
     * Reset the property cache's type id generator so we can compress ids.
     * Same for the protoHazardShape proxy-shape standing in for all object
     * prototypes having readonly or setter properties.
     */
    if (rt->shapeGen & SHAPE_OVERFLOW_BIT || (rt->gcZeal() && !rt->gcCurrentCompartment)) {
        rt->gcRegenShapes = true;
        rt->shapeGen = 0;
        rt->protoHazardShape = 0;
    }

    if (rt->gcCurrentCompartment) {
        rt->gcCurrentCompartment->purge(cx);
    } else {
        for (JSCompartment **c = rt->compartments.begin(); c != rt->compartments.end(); ++c)
            (*c)->purge(cx);
    }

    js_PurgeThreads(cx);
    {
        JSContext *iter = NULL;
        while (JSContext *acx = js_ContextIterator(rt, JS_TRUE, &iter))
            acx->purge();
    }

    JS_ASSERT_IF(comp, !rt->gcRegenShapes);

    /*
     * Mark phase.
     */
    GCTIMESTAMP(startMark);
    GCMarker gcmarker(cx);
    JS_ASSERT(IS_GC_MARKING_TRACER(&gcmarker));
    JS_ASSERT(gcmarker.getMarkColor() == BLACK);
    rt->gcMarkingTracer = &gcmarker;

    for (GCChunkSet::Range r(rt->gcChunkSet.all()); !r.empty(); r.popFront())
        r.front()->bitmap.clear();

    for (GCChunkSet::Range r(rt->gcSystemChunkSet.all()); !r.empty(); r.popFront())
        r.front()->bitmap.clear();

    if (comp) {
        for (JSCompartment **c = rt->compartments.begin(); c != rt->compartments.end(); ++c)
            (*c)->markCrossCompartmentWrappers(&gcmarker);
    } else {
        js_MarkScriptFilenames(rt);
    }

    MarkRuntime(&gcmarker);

    gcmarker.drainMarkStack();

    /*
     * Mark weak roots.
     */
    while (true) {
        if (!js_TraceWatchPoints(&gcmarker) && !WeakMapBase::markAllIteratively(&gcmarker))
            break;
        gcmarker.drainMarkStack();
    }

    rt->gcMarkingTracer = NULL;

    if (rt->gcCallback)
        (void) rt->gcCallback(cx, JSGC_MARK_END);

#ifdef DEBUG
    /* Make sure that we didn't mark an object in another compartment */
    if (comp) {
        for (JSCompartment **c = rt->compartments.begin(); c != rt->compartments.end(); ++c)
            JS_ASSERT_IF(*c != comp && *c != rt->atomsCompartment, checkArenaListAllUnmarked(*c));
    }
#endif

    /*
     * Sweep phase.
     *
     * Finalize as we sweep, outside of rt->gcLock but with rt->gcRunning set
     * so that any attempt to allocate a GC-thing from a finalizer will fail,
     * rather than nest badly and leave the unmarked newborn to be swept.
     *
     * We first sweep atom state so we can use IsAboutToBeFinalized on
     * JSString held in a hashtable to check if the hashtable entry can be
     * freed. Note that even after the entry is freed, JSObject finalizers can
     * continue to access the corresponding JSString* assuming that they are
     * unique. This works since the atomization API must not be called during
     * the GC.
     */
    GCTIMESTAMP(startSweep);

    /* Finalize unreachable (key,value) pairs in all weak maps. */
    WeakMapBase::sweepAll(&gcmarker);

    js_SweepAtomState(cx);

    /* Finalize watch points associated with unreachable objects. */
    js_SweepWatchPoints(cx);

    /*
     * We finalize objects before other GC things to ensure that object's finalizer
     * can access them even if they will be freed. Sweep the runtime's property trees
     * after finalizing objects, in case any had watchpoints referencing tree nodes.
     * Do this before sweeping compartments, so that we sweep all shapes in
     * unreachable compartments.
     */
    if (comp) {
        comp->sweep(cx, 0);
        comp->finalizeObjectArenaLists(cx);
        GCTIMESTAMP(sweepObjectEnd);
        comp->finalizeStringArenaLists(cx);
        GCTIMESTAMP(sweepStringEnd);
        comp->finalizeShapeArenaLists(cx);
        GCTIMESTAMP(sweepShapeEnd);
    } else {
        SweepCrossCompartmentWrappers(cx);
        for (JSCompartment **c = rt->compartments.begin(); c != rt->compartments.end(); c++)
            (*c)->finalizeObjectArenaLists(cx);

        GCTIMESTAMP(sweepObjectEnd);

        for (JSCompartment **c = rt->compartments.begin(); c != rt->compartments.end(); c++)
            (*c)->finalizeStringArenaLists(cx);

        GCTIMESTAMP(sweepStringEnd);

        for (JSCompartment **c = rt->compartments.begin(); c != rt->compartments.end(); c++)
            (*c)->finalizeShapeArenaLists(cx);

        GCTIMESTAMP(sweepShapeEnd);
    }

#ifdef DEBUG
     PropertyTree::dumpShapes(cx);
#endif

    if (!comp) {
        SweepCompartments(cx, gckind);

        /*
         * Sweep script filenames after sweeping functions in the generic loop
         * above. In this way when a scripted function's finalizer destroys the
         * script and calls rt->destroyScriptHook, the hook can still access the
         * script's filename. See bug 323267.
         */
        js_SweepScriptFilenames(rt);
    }

#ifndef JS_THREADSAFE
    /*
     * Destroy arenas after we finished the sweeping so finalizers can safely
     * use IsAboutToBeFinalized().
     * This is done on the GCHelperThread if JS_THREADSAFE is defined.
     */
    ExpireGCChunks(rt, gckind);
#endif
    GCTIMESTAMP(sweepDestroyEnd);

    if (rt->gcCallback)
        (void) rt->gcCallback(cx, JSGC_FINALIZE_END);
#ifdef DEBUG_srcnotesize
  { extern void DumpSrcNoteSizeHist();
    DumpSrcNoteSizeHist();
    printf("GC HEAP SIZE %lu\n", (unsigned long)rt->gcBytes);
  }
#endif
}

#ifdef JS_THREADSAFE

/*
 * If the GC is running and we're called on another thread, wait for this GC
 * activation to finish. We can safely wait here without fear of deadlock (in
 * the case where we are called within a request on another thread's context)
 * because the GC doesn't set rt->gcRunning until after it has waited for all
 * active requests to end.
 *
 * We call here js_CurrentThreadId() after checking for rt->gcState to avoid
 * an expensive call when the GC is not running.
 */
void
js_WaitForGC(JSRuntime *rt)
{
    if (rt->gcRunning && rt->gcThread->id != js_CurrentThreadId()) {
        do {
            JS_AWAIT_GC_DONE(rt);
        } while (rt->gcRunning);
    }
}

/*
 * GC is running on another thread. Temporarily suspend all requests running
 * on the current thread and wait until the GC is done.
 */
static void
LetOtherGCFinish(JSContext *cx)
{
    JSRuntime *rt = cx->runtime;
    JS_ASSERT(rt->gcThread);
    JS_ASSERT(cx->thread() != rt->gcThread);

    size_t requestDebit = cx->thread()->data.requestDepth ? 1 : 0;
    JS_ASSERT(requestDebit <= rt->requestCount);
#ifdef JS_TRACER
    JS_ASSERT_IF(requestDebit == 0, !JS_ON_TRACE(cx));
#endif
    if (requestDebit != 0) {
#ifdef JS_TRACER
        if (JS_ON_TRACE(cx)) {
            /*
             * Leave trace before we decrease rt->requestCount and notify the
             * GC. Otherwise the GC may start immediately after we unlock while
             * this thread is still on trace.
             */
            AutoUnlockGC unlock(rt);
            LeaveTrace(cx);
        }
#endif
        rt->requestCount -= requestDebit;
        if (rt->requestCount == 0)
            JS_NOTIFY_REQUEST_DONE(rt);

        /*
         * Update the native stack before we wait so the GC thread see the
         * correct stack bounds.
         */
        RecordNativeStackTopForGC(cx);
    }

    /*
     * Check that we did not release the GC lock above and let the GC to
     * finish before we wait.
     */
    JS_ASSERT(rt->gcThread);

    /*
     * Wait for GC to finish on the other thread, even if requestDebit is 0
     * and even if GC has not started yet because the gcThread is waiting in
     * AutoGCSession. This ensures that js_GC never returns without a full GC
     * cycle happening.
     */
    do {
        JS_AWAIT_GC_DONE(rt);
    } while (rt->gcThread);

    rt->requestCount += requestDebit;
}

#endif

class AutoGCSession {
  public:
    explicit AutoGCSession(JSContext *cx);
    ~AutoGCSession();

  private:
    JSContext   *context;

    /* Disable copy constructor or assignments */
    AutoGCSession(const AutoGCSession&);
    void operator=(const AutoGCSession&);
};

/*
 * Start a new GC session. Together with LetOtherGCFinish this function
 * contains the rendezvous algorithm by which we stop the world for GC.
 *
 * This thread becomes the GC thread. Wait for all other threads to quiesce.
 * Then set rt->gcRunning and return.
 */
AutoGCSession::AutoGCSession(JSContext *cx)
  : context(cx)
{
    JSRuntime *rt = cx->runtime;

#ifdef JS_THREADSAFE
    if (rt->gcThread && rt->gcThread != cx->thread())
        LetOtherGCFinish(cx);
#endif

    JS_ASSERT(!rt->gcRunning);

#ifdef JS_THREADSAFE
    /* No other thread is in GC, so indicate that we're now in GC. */
    JS_ASSERT(!rt->gcThread);
    rt->gcThread = cx->thread();

    /*
     * Notify operation callbacks on other threads, which will give them a
     * chance to yield their requests. Threads without requests perform their
     * callback at some later point, which then will be unnecessary, but
     * harmless.
     */
    for (JSThread::Map::Range r = rt->threads.all(); !r.empty(); r.popFront()) {
        JSThread *thread = r.front().value;
        if (thread != cx->thread())
            thread->data.triggerOperationCallback(rt);
    }

    /*
     * Discount the request on the current thread from contributing to
     * rt->requestCount before we wait for all other requests to finish.
     * JS_NOTIFY_REQUEST_DONE, which will wake us up, is only called on
     * rt->requestCount transitions to 0.
     */
    size_t requestDebit = cx->thread()->data.requestDepth ? 1 : 0;
    JS_ASSERT(requestDebit <= rt->requestCount);
    if (requestDebit != rt->requestCount) {
        rt->requestCount -= requestDebit;

        do {
            JS_AWAIT_REQUEST_DONE(rt);
        } while (rt->requestCount > 0);
        rt->requestCount += requestDebit;
    }

#endif /* JS_THREADSAFE */

    /*
     * Set rt->gcRunning here within the GC lock, and after waiting for any
     * active requests to end. This way js_WaitForGC called outside a request
     * would not block on the GC that is waiting for other requests to finish
     * with rt->gcThread set while JS_BeginRequest would do such wait.
     */
    rt->gcRunning = true;
}

/* End the current GC session and allow other threads to proceed. */
AutoGCSession::~AutoGCSession()
{
    JSRuntime *rt = context->runtime;
    rt->gcRunning = false;
#ifdef JS_THREADSAFE
    JS_ASSERT(rt->gcThread == context->thread());
    rt->gcThread = NULL;
    JS_NOTIFY_GC_DONE(rt);
#endif
}

/*
 * GC, repeatedly if necessary, until we think we have not created any new
 * garbage and no other threads are demanding more GC. We disable inlining
 * to ensure that the bottom of the stack with possible GC roots recorded in
 * js_GC excludes any pointers we use during the marking implementation.
 */
static JS_NEVER_INLINE void
GCCycle(JSContext *cx, JSCompartment *comp, JSGCInvocationKind gckind  GCTIMER_PARAM)
{
    JSRuntime *rt = cx->runtime;

    /*
     * Recursive GC is no-op and a call from another thread waits the started
     * GC cycle to finish.
     */
    if (rt->gcMarkAndSweep) {
#ifdef JS_THREADSAFE
        JS_ASSERT(rt->gcThread);
        if (rt->gcThread != cx->thread()) {
            /* We do not return until another GC finishes. */
            LetOtherGCFinish(cx);
        }
#endif
        return;
    }

    AutoGCSession gcsession(cx);

    /*
     * Don't GC if any thread is reporting an OOM. We check the flag after we
     * have set up the GC session and know that the thread that reported OOM
     * is either the current thread or waits for the GC to complete on this
     * thread.
     */
    if (rt->inOOMReport) {
        JS_ASSERT(gckind != GC_LAST_CONTEXT);
        return;
    }

    /*
     * We should not be depending on cx->compartment in the GC, so set it to
     * NULL to look for violations.
     */
    SwitchToCompartment sc(cx, (JSCompartment *)NULL);

    JS_ASSERT(!rt->gcCurrentCompartment);
    rt->gcCurrentCompartment = comp;

    rt->gcMarkAndSweep = true;
    {
        AutoUnlockGC unlock(rt);

#ifdef JS_THREADSAFE
        /*
         * As we about to purge caches and clear the mark bits we must wait
         * for any background finalization to finish.
         */
        JS_ASSERT(!cx->gcBackgroundFree);
        rt->gcHelperThread.waitBackgroundSweepEnd(rt);
        if (gckind != GC_LAST_CONTEXT && rt->state != JSRTS_LANDING) {
            cx->gcBackgroundFree = &rt->gcHelperThread;
            cx->gcBackgroundFree->setContext(cx);
        }
#endif
        MarkAndSweep(cx, comp, gckind  GCTIMER_ARG);
    }

#ifdef JS_THREADSAFE
    if (gckind != GC_LAST_CONTEXT && rt->state != JSRTS_LANDING) {
        JS_ASSERT(cx->gcBackgroundFree == &rt->gcHelperThread);
        cx->gcBackgroundFree = NULL;
        rt->gcHelperThread.startBackgroundSweep(rt, gckind);
    } else {
        JS_ASSERT(!cx->gcBackgroundFree);
    }
#endif

    rt->gcMarkAndSweep = false;
    rt->gcRegenShapes = false;
    rt->setGCLastBytes(rt->gcBytes, gckind);
    rt->gcCurrentCompartment = NULL;
    rt->gcWeakMapList = NULL;

    for (JSCompartment **c = rt->compartments.begin(); c != rt->compartments.end(); ++c)
        (*c)->setGCLastBytes((*c)->gcBytes, gckind);
}

void
js_GC(JSContext *cx, JSCompartment *comp, JSGCInvocationKind gckind)
{
    JSRuntime *rt = cx->runtime;

    /*
     * Don't collect garbage if the runtime isn't up, and cx is not the last
     * context in the runtime.  The last context must force a GC, and nothing
     * should suppress that final collection or there may be shutdown leaks,
     * or runtime bloat until the next context is created.
     */
    if (rt->state != JSRTS_UP && gckind != GC_LAST_CONTEXT)
        return;

    if (JS_ON_TRACE(cx)) {
        JS_ASSERT(gckind != GC_LAST_CONTEXT);
        return;
    }

    RecordNativeStackTopForGC(cx);

    GCTIMER_BEGIN(rt, comp);

    do {
        /*
         * Let the API user decide to defer a GC if it wants to (unless this
         * is the last context).  Invoke the callback regardless. Sample the
         * callback in case we are freely racing with a JS_SetGCCallback{,RT}
         * on another thread.
         */
        if (JSGCCallback callback = rt->gcCallback) {
            if (!callback(cx, JSGC_BEGIN) && gckind != GC_LAST_CONTEXT)
                return;
        }

        {
#ifdef JS_THREADSAFE
            rt->gcHelperThread.waitBackgroundSweepEnd(rt);
#endif
            /* Lock out other GC allocator and collector invocations. */
            AutoLockGC lock(rt);
            rt->gcPoke = false;
            GCCycle(cx, comp, gckind  GCTIMER_ARG);
        }

        /* We re-sample the callback again as the finalizers can change it. */
        if (JSGCCallback callback = rt->gcCallback)
            (void) callback(cx, JSGC_END);

        /*
         * On shutdown, iterate until finalizers or the JSGC_END callback
         * stop creating garbage.
         */
    } while (gckind == GC_LAST_CONTEXT && rt->gcPoke);

    rt->gcNextFullGCTime = PRMJ_Now() + GC_IDLE_FULL_SPAN;

    rt->gcChunkAllocationSinceLastGC = false;
    GCTIMER_END(gckind == GC_LAST_CONTEXT);
}

namespace js {

class AutoCopyFreeListToArenas {
    JSRuntime *rt;

  public:
    AutoCopyFreeListToArenas(JSRuntime *rt)
      : rt(rt) {
        for (JSCompartment **c = rt->compartments.begin(); c != rt->compartments.end(); ++c)
            (*c)->freeLists.copyToArenas();
    }

    ~AutoCopyFreeListToArenas() {
        for (JSCompartment **c = rt->compartments.begin(); c != rt->compartments.end(); ++c)
            (*c)->freeLists.clearInArenas();
    }
};

void
TraceRuntime(JSTracer *trc)
{
    LeaveTrace(trc->context);

#ifdef JS_THREADSAFE
    {
        JSContext *cx = trc->context;
        JSRuntime *rt = cx->runtime;
        if (rt->gcThread != cx->thread()) {
            AutoLockGC lock(rt);
            AutoGCSession gcsession(cx);

            rt->gcHelperThread.waitBackgroundSweepEnd(rt, false);
            AutoUnlockGC unlock(rt);

            AutoCopyFreeListToArenas copy(rt);
            RecordNativeStackTopForGC(trc->context);
            MarkRuntime(trc);
            return;
        }
    }
#else
    AutoCopyFreeListToArenas copy(trc->context->runtime);
    RecordNativeStackTopForGC(trc->context);
#endif

    /*
     * Calls from inside a normal GC or a recursive calls are OK and do not
     * require session setup.
     */
    MarkRuntime(trc);
}

void
IterateCompartmentsArenasCells(JSContext *cx, void *data,
                               IterateCompartmentCallback compartmentCallback, 
                               IterateArenaCallback arenaCallback,
                               IterateCellCallback cellCallback)
{
    CHECK_REQUEST(cx);

    LeaveTrace(cx);

    JSRuntime *rt = cx->runtime;
    JS_ASSERT(!rt->gcRunning);

    AutoLockGC lock(rt);
    AutoGCSession gcsession(cx);
#ifdef JS_THREADSAFE
    rt->gcHelperThread.waitBackgroundSweepEnd(rt, false);
#endif
    AutoUnlockGC unlock(rt);

    AutoCopyFreeListToArenas copy(rt);
    for (JSCompartment **c = rt->compartments.begin(); c != rt->compartments.end(); ++c) {
        JSCompartment *compartment = *c;
        (*compartmentCallback)(cx, data, compartment);

        for (unsigned thingKind = 0; thingKind < FINALIZE_LIMIT; thingKind++) {
            size_t traceKind = GetFinalizableTraceKind(thingKind);
            size_t thingSize = GCThingSizeMap[thingKind];
            ArenaHeader *aheader = compartment->arenas[thingKind].getHead();

            for (; aheader; aheader = aheader->next) {
                Arena *arena = aheader->getArena();
                (*arenaCallback)(cx, data, arena, traceKind, thingSize);
                FreeSpan firstSpan(aheader->getFirstFreeSpan());
                FreeSpan *span = &firstSpan;

                for (uintptr_t thing = arena->thingsStart(thingSize); ; thing += thingSize) {
                    JS_ASSERT(thing <= arena->thingsEnd());
                    if (thing == span->start) {
                        if (!span->hasNext())
                            break;
                        thing = span->end;
                        span = span->nextSpan();
                    } else {
                        (*cellCallback)(cx, data, reinterpret_cast<void *>(thing), traceKind,
                                        thingSize);
                    }
                }
            }
        }
    }
}

namespace gc {

JSCompartment *
NewCompartment(JSContext *cx, JSPrincipals *principals)
{
    JSRuntime *rt = cx->runtime;
    JSCompartment *compartment = cx->new_<JSCompartment>(rt);
<<<<<<< HEAD
    if (compartment && compartment->init(cx)) {
=======
    if (compartment && compartment->init()) {
        compartment->systemGCChunks = principals && !strcmp(principals->codebase, "[System Principal]");
>>>>>>> 289351b0
        if (principals) {
            compartment->principals = principals;
            JSPRINCIPALS_HOLD(cx, principals);
        }

        compartment->setGCLastBytes(8192, GC_NORMAL);

        /*
         * Before reporting the OOM condition, |lock| needs to be cleaned up,
         * hence the scoping.
         */
        {
            AutoLockGC lock(rt);
            if (rt->compartments.append(compartment))
                return compartment;
        }

        js_ReportOutOfMemory(cx);
    }
    Foreground::delete_(compartment);
    return NULL;
}

void
RunDebugGC(JSContext *cx)
{
#ifdef JS_GC_ZEAL
    if (IsGCAllowed(cx)) {
        JSRuntime *rt = cx->runtime;

        /*
         * If rt->gcDebugCompartmentGC is true, only GC the current
         * compartment. But don't GC the atoms compartment.
         */
        rt->gcTriggerCompartment = rt->gcDebugCompartmentGC ? cx->compartment : NULL;
        if (rt->gcTriggerCompartment == rt->atomsCompartment)
            rt->gcTriggerCompartment = NULL;

        RunLastDitchGC(cx);
    }
#endif
}

} /* namespace gc */

} /* namespace js */<|MERGE_RESOLUTION|>--- conflicted
+++ resolved
@@ -2855,12 +2855,8 @@
 {
     JSRuntime *rt = cx->runtime;
     JSCompartment *compartment = cx->new_<JSCompartment>(rt);
-<<<<<<< HEAD
     if (compartment && compartment->init(cx)) {
-=======
-    if (compartment && compartment->init()) {
         compartment->systemGCChunks = principals && !strcmp(principals->codebase, "[System Principal]");
->>>>>>> 289351b0
         if (principals) {
             compartment->principals = principals;
             JSPRINCIPALS_HOLD(cx, principals);
