--- conflicted
+++ resolved
@@ -1711,13 +1711,8 @@
     if (!script)
         return false;
 
-<<<<<<< HEAD
     script->isUncachedEval = true;
-    uintN evalFlags = StackFrame::DEBUGGER | StackFrame::EVAL;
-    bool ok = Execute(cx, *scobj, script, fp, evalFlags, Valueify(rval));
-=======
     bool ok = Execute(cx, script, *scobj, fp->thisValue(), EXECUTE_DEBUG, fp, Valueify(rval));
->>>>>>> eb505d30
 
     js_DestroyScript(cx, script);
     return ok;
