/* -*- Mode: C++; tab-width: 8; indent-tabs-mode: nil; c-basic-offset: 4 -*-
 *
 * ***** BEGIN LICENSE BLOCK *****
 * Version: MPL 1.1/GPL 2.0/LGPL 2.1
 *
 * The contents of this file are subject to the Mozilla Public License Version
 * 1.1 (the "License"); you may not use this file except in compliance with
 * the License. You may obtain a copy of the License at
 * http://www.mozilla.org/MPL/
 *
 * Software distributed under the License is distributed on an "AS IS" basis,
 * WITHOUT WARRANTY OF ANY KIND, either express or implied. See the License
 * for the specific language governing rights and limitations under the
 * License.
 *
 * The Original Code is SpiderMonkey code.
 *
 * The Initial Developer of the Original Code is
 * Mozilla Corporation.
 * Portions created by the Initial Developer are Copyright (C) 2010
 * the Initial Developer. All Rights Reserved.
 *
 * Contributor(s):
 *
 *
 * Alternatively, the contents of this file may be used under the terms of
 * either of the GNU General Public License Version 2 or later (the "GPL"),
 * or the GNU Lesser General Public License Version 2.1 or later (the "LGPL"),
 * in which case the provisions of the GPL or the LGPL are applicable instead
 * of those above. If you wish to allow use of your version of this file only
 * under the terms of either the GPL or the LGPL, and not to allow others to
 * use your version of this file under the terms of the MPL, indicate your
 * decision by deleting the provisions above and replace them with the notice
 * and other provisions required by the GPL or the LGPL. If you do not delete
 * the provisions above, a recipient may use your version of this file under
 * the terms of any one of the MPL, the GPL or the LGPL.
 *
 * ***** END LICENSE BLOCK ***** */

#include "jsgcmark.h"
#include "jsprf.h"
#include "jsscope.h"
#include "jsstr.h"

#include "jsobjinlines.h"
#include "jsscopeinlines.h"

#include "vm/String-inl.h"

/*
 * There are two mostly separate mark paths. The first is a fast path used
 * internally in the GC. The second is a slow path used for root marking and
 * for API consumers like the cycle collector.
 *
 * The fast path uses explicit stacks. The basic marking process during a GC is
 * that all roots are pushed on to a mark stack, and then each item on the
 * stack is scanned (possibly pushing more stuff) until the stack is empty.
 *
 * PushMarkStack pushes a GC thing onto the mark stack. In some cases (shapes
 * or strings) it eagerly marks the object rather than pushing it. Popping is
 * done by the drainMarkStack method. For each thing it pops, drainMarkStack
 * calls ScanObject (or a related function).
 *
 * Most of the marking code outside jsgcmark uses functions like MarkObject,
 * MarkString, etc. These functions check if an object is in the compartment
 * currently being GCed. If it is, they call PushMarkStack. Roots are pushed
 * this way as well as pointers traversed inside trace hooks (for things like
 * js_IteratorClass). It it always valid to call a MarkX function instead of
 * PushMarkStack, although it may be slower.
 *
 * The MarkX functions also handle non-GC object traversal. In this case, they
 * call a callback for each object visited. This is a recursive process; the
 * mark stacks are not involved. These callbacks may ask for the outgoing
 * pointers to be visited. Eventually, this leads to the MarkChildren functions
 * being called. These functions duplicate much of the functionality of
 * ScanObject, but they don't push onto an explicit stack.
 */

using namespace js;
using namespace js::gc;

namespace js {
namespace gc {

static inline void
PushMarkStack(GCMarker *gcmarker, JSXML *thing);

static inline void
PushMarkStack(GCMarker *gcmarker, JSObject *thing);

static inline void
PushMarkStack(GCMarker *gcmarker, JSFunction *thing);

static inline void
PushMarkStack(GCMarker *gcmarker, const Shape *thing);

static inline void
PushMarkStack(GCMarker *gcmarker, JSShortString *thing);

static inline void
PushMarkStack(GCMarker *gcmarker, JSString *thing);

static void
volatile_memcpy(volatile unsigned char *dst, const void *src, size_t n)
{
    for (size_t i = 0; i < n; i++)
        dst[i] = ((char *)src)[i];
}

template<typename T>
static inline void
CheckMarkedThing(JSTracer *trc, T *thing)
{
    JS_ASSERT(thing);
    JS_ASSERT(JS_IS_VALID_TRACE_KIND(GetGCThingTraceKind(thing)));
    JS_ASSERT(trc->debugPrinter || trc->debugPrintArg);
    JS_ASSERT_IF(trc->context->runtime->gcCurrentCompartment, IS_GC_MARKING_TRACER(trc));

    JS_ASSERT(!JSAtom::isStatic(thing));
    JS_ASSERT(thing->isAligned());

<<<<<<< HEAD
    JS_ASSERT(thing->arenaHeader()->compartment);
    JS_ASSERT(thing->arenaHeader()->compartment->rt == trc->context->runtime);
}

template<typename T>
void
Mark(JSTracer *trc, T *thing)
{
    CheckMarkedThing(trc, thing);

    JSRuntime *rt = trc->context->runtime;
=======
    JSRuntime *rt = trc->context->runtime;
    JS_ASSERT(thing->compartment());
    JS_ASSERT(thing->compartment()->rt == rt);
>>>>>>> df17fe21

    if (rt->gcCheckCompartment && thing->compartment() != rt->gcCheckCompartment &&
        thing->compartment() != rt->atomsCompartment)
    {
        volatile unsigned char dbg[sizeof(T) + 2];
        dbg[0] = 0xab;
        dbg[1] = 0xcd;
        volatile_memcpy(dbg + 2, thing, sizeof(T));
        JS_Assert("compartment mismatch in GC", __FILE__, __LINE__);
    }

    /*
     * Don't mark things outside a compartment if we are in a per-compartment
     * GC.
     */
    if (!rt->gcCurrentCompartment || thing->compartment() == rt->gcCurrentCompartment) {
        if (IS_GC_MARKING_TRACER(trc))
            PushMarkStack(static_cast<GCMarker *>(trc), thing);
        else
            trc->callback(trc, (void *)thing, GetGCThingTraceKind(thing));
    }

#ifdef DEBUG
    trc->debugPrinter = NULL;
    trc->debugPrintArg = NULL;
#endif
}

/*
 * Alternative to Mark() which can be used when the thing is known to be in the
 * correct compartment (if we are in a per-compartment GC) and which is inline.
 */
template<typename T>
inline void
InlineMark(JSTracer *trc, T *thing, const char *name)
{
    JS_SET_TRACING_NAME(trc, name);

    CheckMarkedThing(trc, thing);

    if (IS_GC_MARKING_TRACER(trc))
        PushMarkStack(static_cast<GCMarker *>(trc), thing);
    else
        trc->callback(trc, (void *)thing, GetGCThingTraceKind(thing));

#ifdef DEBUG
    trc->debugPrinter = NULL;
    trc->debugPrintArg = NULL;
#endif
}

inline void
InlineMarkId(JSTracer *trc, jsid id, const char *name)
{
    if (JSID_IS_STRING(id)) {
        JSString *str = JSID_TO_STRING(id);
        if (!str->isStaticAtom())
            InlineMark(trc, str, name);
    } else if (JS_UNLIKELY(JSID_IS_OBJECT(id))) {
        InlineMark(trc, JSID_TO_OBJECT(id), name);
    }
}

void
MarkString(JSTracer *trc, JSString *str)
{
    JS_ASSERT(str);
    if (str->isStaticAtom())
        return;
    Mark(trc, str);
}

void
MarkString(JSTracer *trc, JSString *str, const char *name)
{
    JS_ASSERT(str);
    JS_SET_TRACING_NAME(trc, name);
    MarkString(trc, str);
}

void
MarkObject(JSTracer *trc, JSObject &obj, const char *name)
{
    JS_ASSERT(trc);
    JS_ASSERT(&obj);
    JS_SET_TRACING_NAME(trc, name);
    Mark(trc, &obj);
}

void
MarkCrossCompartmentObject(JSTracer *trc, JSObject &obj, const char *name)
{
    JSRuntime *rt = trc->context->runtime;
    if (rt->gcCurrentCompartment && rt->gcCurrentCompartment != obj.compartment())
        return;

    MarkObject(trc, obj, name);
}

void
MarkObjectWithPrinter(JSTracer *trc, JSObject &obj, JSTraceNamePrinter printer,
		      const void *arg, size_t index)
{
    JS_ASSERT(trc);
    JS_ASSERT(&obj);
    JS_SET_TRACING_DETAILS(trc, printer, arg, index);
    Mark(trc, &obj);
}

void
MarkShape(JSTracer *trc, const Shape *shape, const char *name)
{
    JS_ASSERT(trc);
    JS_ASSERT(shape);
    JS_SET_TRACING_NAME(trc, name);
    Mark(trc, shape);
}

#if JS_HAS_XML_SUPPORT
void
MarkXML(JSTracer *trc, JSXML *xml, const char *name)
{
    JS_ASSERT(trc);
    JS_ASSERT(xml);
    JS_SET_TRACING_NAME(trc, name);
    Mark(trc, xml);
}
#endif

void
PushMarkStack(GCMarker *gcmarker, JSXML *thing)
{
    JS_ASSERT_IF(gcmarker->context->runtime->gcCurrentCompartment,
                 thing->compartment() == gcmarker->context->runtime->gcCurrentCompartment);

    if (thing->markIfUnmarked(gcmarker->getMarkColor()))
        gcmarker->pushXML(thing);
}

void
PushMarkStack(GCMarker *gcmarker, JSObject *thing)
{
    JS_ASSERT_IF(gcmarker->context->runtime->gcCurrentCompartment,
                 thing->compartment() == gcmarker->context->runtime->gcCurrentCompartment);

    if (thing->markIfUnmarked(gcmarker->getMarkColor()))
        gcmarker->pushObject(thing);
}

void
PushMarkStack(GCMarker *gcmarker, JSFunction *thing)
{
    JS_ASSERT_IF(gcmarker->context->runtime->gcCurrentCompartment,
                 thing->compartment() == gcmarker->context->runtime->gcCurrentCompartment);

    if (thing->markIfUnmarked(gcmarker->getMarkColor()))
        gcmarker->pushObject(thing);
}

void
PushMarkStack(GCMarker *gcmarker, JSShortString *thing)
{
    JS_ASSERT_IF(gcmarker->context->runtime->gcCurrentCompartment,
                 thing->compartment() == gcmarker->context->runtime->gcCurrentCompartment);

    (void) thing->markIfUnmarked(gcmarker->getMarkColor());
}

static void
ScanShape(GCMarker *gcmarker, const Shape *shape);

void
PushMarkStack(GCMarker *gcmarker, const Shape *thing)
{
    JS_ASSERT_IF(gcmarker->context->runtime->gcCurrentCompartment,
                 thing->compartment() == gcmarker->context->runtime->gcCurrentCompartment);

    /* We mark shapes directly rather than pushing on the stack. */
    if (thing->markIfUnmarked(gcmarker->getMarkColor()))
        ScanShape(gcmarker, thing);
}

void
MarkAtomRange(JSTracer *trc, size_t len, JSAtom **vec, const char *name)
{
    for (uint32 i = 0; i < len; i++) {
        if (JSAtom *atom = vec[i]) {
            JS_SET_TRACING_INDEX(trc, name, i);
            if (!atom->isStaticAtom())
                Mark(trc, atom);
        }
    }
}

void
MarkObjectRange(JSTracer *trc, size_t len, JSObject **vec, const char *name)
{
    for (uint32 i = 0; i < len; i++) {
        if (JSObject *obj = vec[i]) {
            JS_SET_TRACING_INDEX(trc, name, i);
            Mark(trc, obj);
        }
    }
}

void
MarkXMLRange(JSTracer *trc, size_t len, JSXML **vec, const char *name)
{
    for (size_t i = 0; i < len; i++) {
        if (JSXML *xml = vec[i]) {
            JS_SET_TRACING_INDEX(trc, "xml_vector", i);
            Mark(trc, xml);
        }
    }
}

void
MarkId(JSTracer *trc, jsid id)
{
    if (JSID_IS_STRING(id)) {
        JSString *str = JSID_TO_STRING(id);
        if (!str->isStaticAtom())
            Mark(trc, str);
    } else if (JS_UNLIKELY(JSID_IS_OBJECT(id))) {
        Mark(trc, JSID_TO_OBJECT(id));
    }
}

void
MarkId(JSTracer *trc, jsid id, const char *name)
{
    JS_SET_TRACING_NAME(trc, name);
    MarkId(trc, id);
}

void
MarkIdRange(JSTracer *trc, jsid *beg, jsid *end, const char *name)
{
    for (jsid *idp = beg; idp != end; ++idp) {
        JS_SET_TRACING_INDEX(trc, name, (idp - beg));
        MarkId(trc, *idp);
    }
}

void
MarkIdRange(JSTracer *trc, size_t len, jsid *vec, const char *name)
{
    MarkIdRange(trc, vec, vec + len, name);
}

void
MarkKind(JSTracer *trc, void *thing, uint32 kind)
{
    JS_ASSERT(thing);
    JS_ASSERT(kind == GetGCThingTraceKind(thing));
    switch (kind) {
        case JSTRACE_OBJECT:
            Mark(trc, reinterpret_cast<JSObject *>(thing));
            break;
        case JSTRACE_STRING:
            MarkString(trc, reinterpret_cast<JSString *>(thing));
            break;
        case JSTRACE_SHAPE:
            Mark(trc, reinterpret_cast<Shape *>(thing));
            break;
#if JS_HAS_XML_SUPPORT
        case JSTRACE_XML:
            Mark(trc, reinterpret_cast<JSXML *>(thing));
            break;
#endif
        default:
            JS_ASSERT(false);
    }
}

/* N.B. Assumes JS_SET_TRACING_NAME/INDEX has already been called. */
void
MarkValueRaw(JSTracer *trc, const js::Value &v)
{
    if (v.isMarkable()) {
        JS_ASSERT(v.toGCThing());
        return MarkKind(trc, v.toGCThing(), v.gcKind());
    }
}

void
MarkValue(JSTracer *trc, const js::Value &v, const char *name)
{
    JS_SET_TRACING_NAME(trc, name);
    MarkValueRaw(trc, v);
}

void
MarkCrossCompartmentValue(JSTracer *trc, const js::Value &v, const char *name)
{
    if (v.isMarkable()) {
        js::gc::Cell *cell = (js::gc::Cell *)v.toGCThing();
        unsigned kind = v.gcKind();
        if (kind == JSTRACE_STRING && ((JSString *)cell)->isStaticAtom())
            return;
        JSRuntime *rt = trc->context->runtime;
        if (rt->gcCurrentCompartment && cell->compartment() != rt->gcCurrentCompartment)
            return;

        MarkValue(trc, v, name);
    }
}

void
MarkValueRange(JSTracer *trc, Value *beg, Value *end, const char *name)
{
    for (Value *vp = beg; vp < end; ++vp) {
        JS_SET_TRACING_INDEX(trc, name, vp - beg);
        MarkValueRaw(trc, *vp);
    }
}

void
MarkValueRange(JSTracer *trc, size_t len, Value *vec, const char *name)
{
    MarkValueRange(trc, vec, vec + len, name);
}

void
MarkShapeRange(JSTracer *trc, const Shape **beg, const Shape **end, const char *name)
{
    for (const Shape **sp = beg; sp < end; ++sp) {
        JS_SET_TRACING_INDEX(trc, name, sp - beg);
        MarkShape(trc, *sp, name);
    }
}

void
MarkShapeRange(JSTracer *trc, size_t len, const Shape **vec, const char *name)
{
    MarkShapeRange(trc, vec, vec + len, name);
}

/* N.B. Assumes JS_SET_TRACING_NAME/INDEX has already been called. */
void
MarkGCThing(JSTracer *trc, void *thing, uint32 kind)
{
    if (!thing)
        return;

    MarkKind(trc, thing, kind);
}

void
MarkGCThing(JSTracer *trc, void *thing)
{
    if (!thing)
        return;
    MarkKind(trc, thing, GetGCThingTraceKind(thing));
}

void
MarkGCThing(JSTracer *trc, void *thing, const char *name)
{
    JS_SET_TRACING_NAME(trc, name);
    MarkGCThing(trc, thing);
}

void
MarkGCThing(JSTracer *trc, void *thing, const char *name, size_t index)
{
    JS_SET_TRACING_INDEX(trc, name, index);
    MarkGCThing(trc, thing);
}

void
Mark(JSTracer *trc, void *thing, uint32 kind, const char *name)
{
    JS_ASSERT(thing);
    JS_SET_TRACING_NAME(trc, name);
    MarkKind(trc, thing, kind);
}

void
MarkRoot(JSTracer *trc, JSObject *thing, const char *name)
{
    MarkObject(trc, *thing, name);
}

void
MarkRoot(JSTracer *trc, JSString *thing, const char *name)
{
    MarkString(trc, thing, name);
}

void
MarkRoot(JSTracer *trc, const Shape *thing, const char *name)
{
    MarkShape(trc, thing, name);
}

void
MarkRoot(JSTracer *trc, types::TypeObject *thing, const char *name)
{
    JS_ASSERT(trc);
    JS_ASSERT(thing);
    JS_SET_TRACING_NAME(trc, name);
    JSRuntime *rt = trc->context->runtime;
    if (!rt->gcCurrentCompartment || thing->compartment() == rt->gcCurrentCompartment)
        thing->trace(trc, false);
}

void
MarkRoot(JSTracer *trc, JSXML *thing, const char *name)
{
    MarkXML(trc, thing, name);
}

static void
PrintPropertyGetterOrSetter(JSTracer *trc, char *buf, size_t bufsize)
{
    JS_ASSERT(trc->debugPrinter == PrintPropertyGetterOrSetter);
    Shape *shape = (Shape *)trc->debugPrintArg;
    jsid propid = shape->propid;
    JS_ASSERT(!JSID_IS_VOID(propid));
    const char *name = trc->debugPrintIndex ? js_setter_str : js_getter_str;

    if (JSID_IS_ATOM(propid)) {
        size_t n = PutEscapedString(buf, bufsize, JSID_TO_ATOM(propid), 0);
        if (n < bufsize)
            JS_snprintf(buf + n, bufsize - n, " %s", name);
    } else if (JSID_IS_INT(shape->propid)) {
        JS_snprintf(buf, bufsize, "%d %s", JSID_TO_INT(propid), name);
    } else {
        JS_snprintf(buf, bufsize, "<object> %s", name);
    }
}

static void
PrintPropertyMethod(JSTracer *trc, char *buf, size_t bufsize)
{
    JS_ASSERT(trc->debugPrinter == PrintPropertyMethod);
    Shape *shape = (Shape *)trc->debugPrintArg;
    jsid propid = shape->propid;
    JS_ASSERT(!JSID_IS_VOID(propid));

    JS_ASSERT(JSID_IS_ATOM(propid));
    size_t n = PutEscapedString(buf, bufsize, JSID_TO_ATOM(propid), 0);
    if (n < bufsize)
        JS_snprintf(buf + n, bufsize - n, " method");
}

static inline void
ScanValue(GCMarker *gcmarker, const Value &v)
{
    if (v.isMarkable()) {
        switch (v.gcKind()) {
          case JSTRACE_STRING: {
            JSString *str = (JSString *)v.toGCThing();
            if (!str->isStaticAtom())
                PushMarkStack(gcmarker, str);
            break;
          }
          case JSTRACE_OBJECT:
            PushMarkStack(gcmarker, (JSObject *)v.toGCThing());
            break;
          case JSTRACE_XML:
            PushMarkStack(gcmarker, (JSXML *)v.toGCThing());
            break;
        }
    }
}

static void
ScanShape(GCMarker *gcmarker, const Shape *shape)
{
restart:
    JSRuntime *rt = gcmarker->context->runtime;
    if (rt->gcRegenShapes)
        shape->shapeid = js_RegenerateShapeForGC(rt);

    if (JSID_IS_STRING(shape->propid)) {
        JSString *str = JSID_TO_STRING(shape->propid);
        if (!str->isStaticAtom())
            PushMarkStack(gcmarker, str);
    } else if (JS_UNLIKELY(JSID_IS_OBJECT(shape->propid))) {
        PushMarkStack(gcmarker, JSID_TO_OBJECT(shape->propid));
    }

    if (shape->hasGetterValue() && shape->getter())
        PushMarkStack(gcmarker, shape->getterObject());
    if (shape->hasSetterValue() && shape->setter())
        PushMarkStack(gcmarker, shape->setterObject());

    if (shape->isMethod())
        PushMarkStack(gcmarker, &shape->methodObject());

    shape = shape->previous();
    if (shape && shape->markIfUnmarked(gcmarker->getMarkColor()))
        goto restart;
}

static inline void
ScanRope(GCMarker *gcmarker, JSRope *rope)
{
    JS_ASSERT_IF(gcmarker->context->runtime->gcCurrentCompartment,
                 rope->compartment() == gcmarker->context->runtime->gcCurrentCompartment
                 || rope->compartment() == gcmarker->context->runtime->atomsCompartment);
    JS_ASSERT(rope->isMarked());

    JSString *leftChild = NULL;
    do {
        JSString *rightChild = rope->rightChild();

        if (rightChild->isRope()) {
            if (rightChild->markIfUnmarked())
                gcmarker->pushRope(&rightChild->asRope());
        } else {
            rightChild->asLinear().mark(gcmarker);
        }
        leftChild = rope->leftChild();

        if (leftChild->isLinear()) {
            leftChild->asLinear().mark(gcmarker);
            return;
        }
        rope = &leftChild->asRope();
    } while (leftChild->markIfUnmarked());
}

static inline void
PushMarkStack(GCMarker *gcmarker, JSString *str)
{
    JS_ASSERT_IF(gcmarker->context->runtime->gcCurrentCompartment,
                 str->compartment() == gcmarker->context->runtime->gcCurrentCompartment
                 || str->compartment() == gcmarker->context->runtime->atomsCompartment);

    if (str->isLinear()) {
        str->asLinear().mark(gcmarker);
    } else {
        JS_ASSERT(str->isRope());
        if (str->markIfUnmarked())
            ScanRope(gcmarker, &str->asRope());
    }
}

static const uintN LARGE_OBJECT_CHUNK_SIZE = 2048;

static void
ScanObject(GCMarker *gcmarker, JSObject *obj)
{
    if (obj->isNewborn())
        return;

    types::TypeObject *type = obj->gctype();
    if (type != &types::emptyTypeObject && !type->isMarked())
        type->trace(gcmarker, /* weak = */ true);

    if (JSObject *parent = obj->getParent())
        PushMarkStack(gcmarker, parent);
    if (!obj->isDenseArray() && obj->newType && !obj->newType->isMarked())
        obj->newType->trace(gcmarker);

    Class *clasp = obj->getClass();
    if (clasp->trace) {
        if (obj->isDenseArray() && obj->getDenseArrayInitializedLength() > LARGE_OBJECT_CHUNK_SIZE) {
            if (!gcmarker->largeStack.push(LargeMarkItem(obj))) {
                clasp->trace(gcmarker, obj);
            }
        } else {
            clasp->trace(gcmarker, obj);
        }
    }

    if (obj->isNative()) {
        js::Shape *shape = obj->lastProp;
        PushMarkStack(gcmarker, shape);

        if (gcmarker->context->runtime->gcRegenShapes) {
            /* We need to regenerate our shape if hasOwnShape(). */
            uint32 newShape = shape->shapeid;
            if (obj->hasOwnShape()) {
                newShape = js_RegenerateShapeForGC(gcmarker->context->runtime);
                JS_ASSERT(newShape != shape->shapeid);
            }
            obj->objShape = newShape;
        }

        uint32 nslots = obj->slotSpan();
        JS_ASSERT(obj->slotSpan() <= obj->numSlots());
        if (nslots > LARGE_OBJECT_CHUNK_SIZE) {
            if (gcmarker->largeStack.push(LargeMarkItem(obj)))
                return;
        }

        obj->scanSlots(gcmarker);
    }
}

static bool
ScanLargeObject(GCMarker *gcmarker, LargeMarkItem &item)
{
    JSObject *obj = item.obj;

    uintN start = item.markpos;
    uintN stop;
    uint32 capacity;
    if (obj->isDenseArray()) {
        capacity = obj->getDenseArrayInitializedLength();
        stop = JS_MIN(start + LARGE_OBJECT_CHUNK_SIZE, capacity);
        for (uintN i=stop; i>start; i--)
            ScanValue(gcmarker, obj->getDenseArrayElement(i-1));
    } else {
        JS_ASSERT(obj->isNative());
        capacity = obj->slotSpan();
        stop = JS_MIN(start + LARGE_OBJECT_CHUNK_SIZE, capacity);
        for (uintN i=stop; i>start; i--)
            ScanValue(gcmarker, obj->nativeGetSlot(i-1));
    }

    if (stop == capacity)
        return true;

    item.markpos += LARGE_OBJECT_CHUNK_SIZE;
    return false;
}

void
MarkChildren(JSTracer *trc, JSObject *obj)
{
    /* If obj has no map, it must be a newborn. */
    if (obj->isNewborn())
        return;

    types::TypeObject *type = obj->gctype();
    if (type != &types::emptyTypeObject)
        type->trace(trc, /* weak = */ true);

    /* Trace universal (ops-independent) members. */
    if (!obj->isDenseArray() && obj->newType)
        obj->newType->trace(trc);
    if (JSObject *parent = obj->getParent())
        MarkObject(trc, *parent, "parent");

    Class *clasp = obj->getClass();
    if (clasp->trace)
        clasp->trace(trc, obj);

    if (obj->isNative()) {
        MarkShape(trc, obj->lastProp, "shape");

        JS_ASSERT(obj->slotSpan() <= obj->numSlots());
        uint32 nslots = obj->slotSpan();
        for (uint32 i = 0; i < nslots; i++) {
            JS_SET_TRACING_DETAILS(trc, js_PrintObjectSlotName, obj, i);
            MarkValueRaw(trc, obj->nativeGetSlot(i));
        }
    }
}

void
MarkChildren(JSTracer *trc, JSString *str)
{
    if (str->isDependent()) {
        MarkString(trc, str->asDependent().base(), "base");
    } else if (str->isRope()) {
        JSRope &rope = str->asRope();
        MarkString(trc, rope.leftChild(), "left child");
        MarkString(trc, rope.rightChild(), "right child");
    }
}

void
MarkChildren(JSTracer *trc, const Shape *shape)
{
restart:
    MarkId(trc, shape->propid, "propid");

    if (shape->hasGetterValue() && shape->getter())
        MarkObjectWithPrinter(trc, *shape->getterObject(), PrintPropertyGetterOrSetter, shape, 0);
    if (shape->hasSetterValue() && shape->setter())
        MarkObjectWithPrinter(trc, *shape->setterObject(), PrintPropertyGetterOrSetter, shape, 1);

    if (shape->isMethod())
        MarkObjectWithPrinter(trc, shape->methodObject(), PrintPropertyMethod, shape, 0);

    shape = shape->previous();
    if (shape)
        goto restart;
}

#ifdef JS_HAS_XML_SUPPORT
void
MarkChildren(JSTracer *trc, JSXML *xml)
{
    js_TraceXML(trc, xml);
}
#endif

} /* namespace gc */

void
GCMarker::drainMarkStack()
{
    JSRuntime *rt = context->runtime;
    rt->gcCheckCompartment = rt->gcCurrentCompartment;

    while (!isMarkStackEmpty()) {
        while (!ropeStack.isEmpty())
            ScanRope(this, ropeStack.pop());

        while (!objStack.isEmpty())
            ScanObject(this, objStack.pop());

        while (!xmlStack.isEmpty())
            MarkChildren(this, xmlStack.pop());

        if (!largeStack.isEmpty()) {
            LargeMarkItem &item = largeStack.peek();
            if (ScanLargeObject(this, item))
                largeStack.pop();
        }

        if (isMarkStackEmpty()) {
            /*
             * Mark children of things that caused too deep recursion during the above
             * tracing. Don't do this until we're done with everything else.
             */
            markDelayedChildren();
        }
    }

    rt->gcCheckCompartment = NULL;
}

} /* namespace js */

JS_PUBLIC_API(void)
JS_TraceChildren(JSTracer *trc, void *thing, uint32 kind)
{
    switch (kind) {
      case JSTRACE_OBJECT:
	MarkChildren(trc, (JSObject *)thing);
        break;

      case JSTRACE_STRING:
	MarkChildren(trc, (JSString *)thing);
        break;

      case JSTRACE_SHAPE:
	MarkChildren(trc, (js::Shape *)thing);
        break;

#if JS_HAS_XML_SUPPORT
      case JSTRACE_XML:
        MarkChildren(trc, (JSXML *)thing);
        break;
#endif
    }
}

inline void
JSObject::scanSlots(GCMarker *gcmarker)
{
    /*
     * Scan the fixed slots and the dynamic slots separately, to avoid
     * branching inside nativeGetSlot().
     */
    JS_ASSERT(slotSpan() <= numSlots());
    uint32 nslots = slotSpan();
    uint32 nfixed = numFixedSlots();
    uint32 i;
    for (i = 0; i < nslots && i < nfixed; i++)
        ScanValue(gcmarker, fixedSlots()[i]);
    for (; i < nslots; i++)
        ScanValue(gcmarker, slots[i - nfixed]);
}

void
js::types::TypeObject::trace(JSTracer *trc, bool weak)
{
    /*
     * Only mark types if the Mark/Sweep GC is running; the bit won't be
     * cleared by the cycle collector. Also, don't mark for weak references
     * from singleton JS objects, as if there are no outstanding refs we will
     * destroy the type object and revert the JS object to a lazy type.
     */
    if (IS_GC_MARKING_TRACER(trc) && (!weak || !singleton))
        markIfUnmarked(static_cast<GCMarker *>(trc)->getMarkColor());

#ifdef DEBUG
    InlineMarkId(trc, name_, "type_name");
#endif

    unsigned count = getPropertyCount();
    for (unsigned i = 0; i < count; i++) {
        Property *prop = getProperty(i);
        if (prop)
            InlineMarkId(trc, prop->id, "type_prop");
    }

    if (emptyShapes) {
        int count = FINALIZE_OBJECT_LAST - FINALIZE_OBJECT0 + 1;
        for (int i = 0; i < count; i++) {
            if (emptyShapes[i])
                InlineMark(trc, emptyShapes[i], "empty_shape");
        }
    }

    if (proto)
        InlineMark(trc, proto, "type_proto");

    if (singleton)
        InlineMark(trc, singleton, "type_singleton");

    if (newScript) {
        js_TraceScript(trc, newScript->script);
        InlineMark(trc, newScript->shape, "new_shape");
    }

    if (functionScript)
        js_TraceScript(trc, functionScript);
}<|MERGE_RESOLUTION|>--- conflicted
+++ resolved
@@ -119,9 +119,8 @@
     JS_ASSERT(!JSAtom::isStatic(thing));
     JS_ASSERT(thing->isAligned());
 
-<<<<<<< HEAD
-    JS_ASSERT(thing->arenaHeader()->compartment);
-    JS_ASSERT(thing->arenaHeader()->compartment->rt == trc->context->runtime);
+    JS_ASSERT(thing->compartment());
+    JS_ASSERT(thing->compartment()->rt == trc->context->runtime);
 }
 
 template<typename T>
@@ -131,11 +130,6 @@
     CheckMarkedThing(trc, thing);
 
     JSRuntime *rt = trc->context->runtime;
-=======
-    JSRuntime *rt = trc->context->runtime;
-    JS_ASSERT(thing->compartment());
-    JS_ASSERT(thing->compartment()->rt == rt);
->>>>>>> df17fe21
 
     if (rt->gcCheckCompartment && thing->compartment() != rt->gcCheckCompartment &&
         thing->compartment() != rt->atomsCompartment)
@@ -445,16 +439,16 @@
 }
 
 void
-MarkValueRange(JSTracer *trc, Value *beg, Value *end, const char *name)
-{
-    for (Value *vp = beg; vp < end; ++vp) {
+MarkValueRange(JSTracer *trc, const Value *beg, const Value *end, const char *name)
+{
+    for (const Value *vp = beg; vp < end; ++vp) {
         JS_SET_TRACING_INDEX(trc, name, vp - beg);
         MarkValueRaw(trc, *vp);
     }
 }
 
 void
-MarkValueRange(JSTracer *trc, size_t len, Value *vec, const char *name)
+MarkValueRange(JSTracer *trc, size_t len, const Value *vec, const char *name)
 {
     MarkValueRange(trc, vec, vec + len, name);
 }
@@ -947,10 +941,10 @@
         InlineMark(trc, singleton, "type_singleton");
 
     if (newScript) {
-        js_TraceScript(trc, newScript->script);
+        js_TraceScript(trc, newScript->script, NULL);
         InlineMark(trc, newScript->shape, "new_shape");
     }
 
     if (functionScript)
-        js_TraceScript(trc, functionScript);
+        js_TraceScript(trc, functionScript, NULL);
 }