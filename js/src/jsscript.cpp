--- conflicted
+++ resolved
@@ -1529,14 +1529,10 @@
     script->bindings.trace(trc);
 
 #ifdef JS_METHODJIT
-<<<<<<< HEAD
     if (script->jitNormal)
         script->jitNormal->trace(trc);
     if (script->jitCtor)
         script->jitCtor->trace(trc);
-=======
-    mjit::TraceScript(trc, script);
->>>>>>> 4fe7e9a2
 #endif
 }
 
