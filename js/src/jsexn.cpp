--- conflicted
+++ resolved
@@ -64,11 +64,8 @@
 #include "jsscript.h"
 #include "jsstaticcheck.h"
 
-<<<<<<< HEAD
 #include "jscntxtinlines.h"
-=======
 #include "jsobjinlines.h"
->>>>>>> 3b2aaa18
 
 using namespace js;
 
@@ -709,11 +706,7 @@
                                              rval)) {
             return JS_FALSE;
         }
-<<<<<<< HEAD
-        obj = js_NewObject(cx, &js_ErrorClass, &rval->asObject(), NULL);
-=======
-        obj = NewObject(cx, &js_ErrorClass, JSVAL_TO_OBJECT(*rval), NULL);
->>>>>>> 3b2aaa18
+        obj = NewObject(cx, &js_ErrorClass, &rval->asObject(), NULL);
         if (!obj)
             return JS_FALSE;
         rval->setNonFunObj(*obj);
