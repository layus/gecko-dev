--- conflicted
+++ resolved
@@ -411,24 +411,15 @@
     AbstractFramePtr caller = iter.abstractFramePtr();
 
     JS_ASSERT(IsBuiltinEvalForScope(caller.scopeChain(), args.calleev()));
-<<<<<<< HEAD
+    JS_ASSERT(JSOp(*iter.pc()) == JSOP_EVAL);
     JS_ASSERT_IF(caller.isFunctionFrame(),
                  caller.compartment() == caller.callee()->compartment());
-=======
-    JS_ASSERT(JSOp(*iter.pc()) == JSOP_EVAL);
-    JS_ASSERT_IF(caller.isFunctionFrame(),
-                 caller.compartment() == caller.callee().compartment());
->>>>>>> 9eb173b7
 
     if (!WarnOnTooManyArgs(cx, args))
         return false;
 
     RootedObject scopeChain(cx, caller.scopeChain());
-<<<<<<< HEAD
-    return EvalKernel(cx, args, DIRECT_EVAL, caller, scopeChain);
-=======
     return EvalKernel(cx, args, DIRECT_EVAL, caller, scopeChain, iter.pc());
->>>>>>> 9eb173b7
 }
 
 bool
