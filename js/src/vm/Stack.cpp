--- conflicted
+++ resolved
@@ -1040,18 +1040,10 @@
 
 /*****************************************************************************/
 
-<<<<<<< HEAD
-AllFramesIter::AllFramesIter(JSContext *cx)
-  : seg_(cx->stack.space().currentSegment()),
-    fp_(seg_ ? seg_->currentFrame() : NULL)
-{
-}
-=======
 AllFramesIter::AllFramesIter(StackSpace &space)
   : seg_(space.seg_),
     fp_(seg_ ? seg_->maybefp() : NULL)
 {}
->>>>>>> 029df9a3
 
 AllFramesIter&
 AllFramesIter::operator++()
