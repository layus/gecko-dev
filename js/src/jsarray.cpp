--- conflicted
+++ resolved
@@ -2599,12 +2599,7 @@
 
     if (!hole && DeleteArrayElement(cx, obj, index, true) < 0)
         return JS_FALSE;
-<<<<<<< HEAD
-
     if (obj->getDenseArrayInitializedLength() > index)
-=======
-    if (cx->typeInferenceEnabled() && obj->getDenseArrayInitializedLength() > index)
->>>>>>> a797021a
         obj->setDenseArrayInitializedLength(index);
 
     obj->setArrayLength(cx, index);
@@ -3174,13 +3169,7 @@
         if (!nobj)
             return JS_FALSE;
         TryReuseArrayType(obj, nobj);
-<<<<<<< HEAD
-        vp->setObject(*nobj);
-=======
-        if (!obj->isPackedDenseArray())
-            nobj->markDenseArrayNotPacked(cx);
         args.rval().setObject(*nobj);
->>>>>>> a797021a
         return JS_TRUE;
     }
 
