/* -*- Mode: C++; tab-width: 8; indent-tabs-mode: nil; c-basic-offset: 4 -*-
 * vim: set ts=8 sw=4 et tw=99:
 *
 * ***** BEGIN LICENSE BLOCK *****
 * Version: MPL 1.1/GPL 2.0/LGPL 2.1
 *
 * The contents of this file are subject to the Mozilla Public License Version
 * 1.1 (the "License"); you may not use this file except in compliance with
 * the License. You may obtain a copy of the License at
 * http://www.mozilla.org/MPL/
 *
 * Software distributed under the License is distributed on an "AS IS" basis,
 * WITHOUT WARRANTY OF ANY KIND, either express or implied. See the License
 * for the specific language governing rights and limitations under the
 * License.
 *
 * The Original Code is Mozilla Communicator client code, released
 * March 31, 1998.
 *
 * The Initial Developer of the Original Code is
 * Netscape Communications Corporation.
 * Portions created by the Initial Developer are Copyright (C) 1998
 * the Initial Developer. All Rights Reserved.
 *
 * Contributor(s):
 *
 * Alternatively, the contents of this file may be used under the terms of
 * either of the GNU General Public License Version 2 or later (the "GPL"),
 * or the GNU Lesser General Public License Version 2.1 or later (the "LGPL"),
 * in which case the provisions of the GPL or the LGPL are applicable instead
 * of those above. If you wish to allow use of your version of this file only
 * under the terms of either the GPL or the LGPL, and not to allow others to
 * use your version of this file under the terms of the MPL, indicate your
 * decision by deleting the provisions above and replace them with the notice
 * and other provisions required by the GPL or the LGPL. If you do not delete
 * the provisions above, a recipient may use your version of this file under
 * the terms of any one of the MPL, the GPL or the LGPL.
 *
 * ***** END LICENSE BLOCK ***** */

#define __STDC_LIMIT_MACROS

/*
 * JS bytecode generation.
 */
#ifdef HAVE_MEMORY_H
#include <memory.h>
#endif
#include <new>
#include <string.h>
#include "jstypes.h"
#include "jsstdint.h"
#include "jsarena.h" /* Added by JSIFY */
#include "jsutil.h" /* Added by JSIFY */
#include "jsbit.h"
#include "jsprf.h"
#include "jsapi.h"
#include "jsatom.h"
#include "jsbool.h"
#include "jscntxt.h"
#include "jsversion.h"
#include "jsemit.h"
#include "jsfun.h"
#include "jsnum.h"
#include "jsopcode.h"
#include "jsparse.h"
#include "jsregexp.h"
#include "jsscan.h"
#include "jsscope.h"
#include "jsscript.h"
#include "jsautooplen.h"        // generated headers last
#include "jsstaticcheck.h"

#include "jsobjinlines.h"
#include "jsscopeinlines.h"

/* Allocation chunk counts, must be powers of two in general. */
#define BYTECODE_CHUNK  256     /* code allocation increment */
#define SRCNOTE_CHUNK   64      /* initial srcnote allocation increment */
#define TRYNOTE_CHUNK   64      /* trynote allocation increment */

/* Macros to compute byte sizes from typed element counts. */
#define BYTECODE_SIZE(n)        ((n) * sizeof(jsbytecode))
#define SRCNOTE_SIZE(n)         ((n) * sizeof(jssrcnote))
#define TRYNOTE_SIZE(n)         ((n) * sizeof(JSTryNote))

using namespace js;

static JSBool
NewTryNote(JSContext *cx, JSCodeGenerator *cg, JSTryNoteKind kind,
           uintN stackDepth, size_t start, size_t end);

JSCodeGenerator::JSCodeGenerator(Parser *parser,
                                 JSArenaPool *cpool, JSArenaPool *npool,
                                 uintN lineno)
  : JSTreeContext(parser),
    codePool(cpool), notePool(npool),
    codeMark(JS_ARENA_MARK(cpool)), noteMark(JS_ARENA_MARK(npool)),
    stackDepth(0), maxStackDepth(0),
    ntrynotes(0), lastTryNode(NULL),
    spanDeps(NULL), jumpTargets(NULL), jtFreeList(NULL),
    numSpanDeps(0), numJumpTargets(0), spanDepTodo(0),
    arrayCompDepth(0),
    emitLevel(0),
    constMap(parser->context),
<<<<<<< HEAD
    constList(parser->context),
    globalUses(ContextAllocPolicy(parser->context))
=======
    constList(parser->context)
>>>>>>> 602a8fad
{
    flags = TCF_COMPILING;
    memset(&prolog, 0, sizeof prolog);
    memset(&main, 0, sizeof main);
    current = &main;
    firstLine = prolog.currentLine = main.currentLine = lineno;
    prolog.noteMask = main.noteMask = SRCNOTE_CHUNK - 1;
    memset(&upvarMap, 0, sizeof upvarMap);
}

bool JSCodeGenerator::init()
{
    return constMap.init();
}

JSCodeGenerator::~JSCodeGenerator()
{
    JS_ARENA_RELEASE(codePool, codeMark);
    JS_ARENA_RELEASE(notePool, noteMark);

    /* NB: non-null only after OOM. */
    if (spanDeps)
        parser->context->free(spanDeps);

    if (upvarMap.vector)
        parser->context->free(upvarMap.vector);
}

static ptrdiff_t
EmitCheck(JSContext *cx, JSCodeGenerator *cg, JSOp op, ptrdiff_t delta)
{
    jsbytecode *base, *limit, *next;
    ptrdiff_t offset, length;
    size_t incr, size;

    base = CG_BASE(cg);
    next = CG_NEXT(cg);
    limit = CG_LIMIT(cg);
    offset = next - base;
    if (next + delta > limit) {
        length = offset + delta;
        length = (length <= BYTECODE_CHUNK)
                 ? BYTECODE_CHUNK
                 : JS_BIT(JS_CeilingLog2(length));
        incr = BYTECODE_SIZE(length);
        if (!base) {
            JS_ARENA_ALLOCATE_CAST(base, jsbytecode *, cg->codePool, incr);
        } else {
            size = BYTECODE_SIZE(limit - base);
            incr -= size;
            JS_ARENA_GROW_CAST(base, jsbytecode *, cg->codePool, size, incr);
        }
        if (!base) {
            js_ReportOutOfScriptQuota(cx);
            return -1;
        }
        CG_BASE(cg) = base;
        CG_LIMIT(cg) = base + length;
        CG_NEXT(cg) = base + offset;
    }
    return offset;
}

static void
UpdateDepth(JSContext *cx, JSCodeGenerator *cg, ptrdiff_t target)
{
    jsbytecode *pc;
    JSOp op;
    const JSCodeSpec *cs;
    uintN extra, depth, nuses;
    intN ndefs;

    pc = CG_CODE(cg, target);
    op = (JSOp) *pc;
    cs = &js_CodeSpec[op];
#ifdef JS_TRACER
    extern uint8 js_opcode2extra[];
    extra = js_opcode2extra[op];
#else
    extra = 0;
#endif
    if ((cs->format & JOF_TMPSLOT_MASK) || extra) {
        depth = (uintN) cg->stackDepth +
                ((cs->format & JOF_TMPSLOT_MASK) >> JOF_TMPSLOT_SHIFT) +
                extra;
        /* :TODO: hack - remove later. */
        switch (op) {
          case JSOP_PROPINC:
          case JSOP_PROPDEC:
            depth += 1;
            break;
          case JSOP_NAMEINC:
          case JSOP_NAMEDEC:
          case JSOP_INCNAME:
          case JSOP_DECNAME:
            depth += 2;
            break;
          default:
            break;
        }
        if (depth > cg->maxStackDepth)
            cg->maxStackDepth = depth;
    }

    nuses = js_GetStackUses(cs, op, pc);
    cg->stackDepth -= nuses;
    JS_ASSERT(cg->stackDepth >= 0);
    if (cg->stackDepth < 0) {
        char numBuf[12];
        TokenStream *ts;

        JS_snprintf(numBuf, sizeof numBuf, "%d", target);
        ts = &cg->parser->tokenStream;
        JS_ReportErrorFlagsAndNumber(cx, JSREPORT_WARNING,
                                     js_GetErrorMessage, NULL,
                                     JSMSG_STACK_UNDERFLOW,
                                     ts->getFilename() ? ts->getFilename() : "stdin",
                                     numBuf);
    }
    ndefs = cs->ndefs;
    if (ndefs < 0) {
        JSObject *blockObj;

        /* We just executed IndexParsedObject */
        JS_ASSERT(op == JSOP_ENTERBLOCK);
        JS_ASSERT(nuses == 0);
        blockObj = cg->objectList.lastbox->object;
        JS_ASSERT(blockObj->getClass() == &js_BlockClass);
        JS_ASSERT(blockObj->fslots[JSSLOT_BLOCK_DEPTH].isUndefined());

        OBJ_SET_BLOCK_DEPTH(cx, blockObj, cg->stackDepth);
        ndefs = OBJ_BLOCK_COUNT(cx, blockObj);
    }
    cg->stackDepth += ndefs;
    if ((uintN)cg->stackDepth > cg->maxStackDepth)
        cg->maxStackDepth = cg->stackDepth;
}

ptrdiff_t
js_Emit1(JSContext *cx, JSCodeGenerator *cg, JSOp op)
{
    ptrdiff_t offset = EmitCheck(cx, cg, op, 1);

    if (offset >= 0) {
        *CG_NEXT(cg)++ = (jsbytecode)op;
        UpdateDepth(cx, cg, offset);
    }
    return offset;
}

ptrdiff_t
js_Emit2(JSContext *cx, JSCodeGenerator *cg, JSOp op, jsbytecode op1)
{
    ptrdiff_t offset = EmitCheck(cx, cg, op, 2);

    if (offset >= 0) {
        jsbytecode *next = CG_NEXT(cg);
        next[0] = (jsbytecode)op;
        next[1] = op1;
        CG_NEXT(cg) = next + 2;
        UpdateDepth(cx, cg, offset);
    }
    return offset;
}

ptrdiff_t
js_Emit3(JSContext *cx, JSCodeGenerator *cg, JSOp op, jsbytecode op1,
         jsbytecode op2)
{
    ptrdiff_t offset = EmitCheck(cx, cg, op, 3);

    if (offset >= 0) {
        jsbytecode *next = CG_NEXT(cg);
        next[0] = (jsbytecode)op;
        next[1] = op1;
        next[2] = op2;
        CG_NEXT(cg) = next + 3;
        UpdateDepth(cx, cg, offset);
    }
    return offset;
}

ptrdiff_t
js_EmitN(JSContext *cx, JSCodeGenerator *cg, JSOp op, size_t extra)
{
    ptrdiff_t length = 1 + (ptrdiff_t)extra;
    ptrdiff_t offset = EmitCheck(cx, cg, op, length);

    if (offset >= 0) {
        jsbytecode *next = CG_NEXT(cg);
        *next = (jsbytecode)op;
        memset(next + 1, 0, BYTECODE_SIZE(extra));
        CG_NEXT(cg) = next + length;

        /*
         * Don't UpdateDepth if op's use-count comes from the immediate
         * operand yet to be stored in the extra bytes after op.
         */
        if (js_CodeSpec[op].nuses >= 0)
            UpdateDepth(cx, cg, offset);
    }
    return offset;
}

/* XXX too many "... statement" L10N gaffes below -- fix via js.msg! */
const char js_with_statement_str[] = "with statement";
const char js_finally_block_str[]  = "finally block";
const char js_script_str[]         = "script";

static const char *statementName[] = {
    "label statement",       /* LABEL */
    "if statement",          /* IF */
    "else statement",        /* ELSE */
    "destructuring body",    /* BODY */
    "switch statement",      /* SWITCH */
    "block",                 /* BLOCK */
    js_with_statement_str,   /* WITH */
    "catch block",           /* CATCH */
    "try block",             /* TRY */
    js_finally_block_str,    /* FINALLY */
    js_finally_block_str,    /* SUBROUTINE */
    "do loop",               /* DO_LOOP */
    "for loop",              /* FOR_LOOP */
    "for/in loop",           /* FOR_IN_LOOP */
    "while loop",            /* WHILE_LOOP */
};

JS_STATIC_ASSERT(JS_ARRAY_LENGTH(statementName) == STMT_LIMIT);

static const char *
StatementName(JSCodeGenerator *cg)
{
    if (!cg->topStmt)
        return js_script_str;
    return statementName[cg->topStmt->type];
}

static void
ReportStatementTooLarge(JSContext *cx, JSCodeGenerator *cg)
{
    JS_ReportErrorNumber(cx, js_GetErrorMessage, NULL, JSMSG_NEED_DIET,
                         StatementName(cg));
}

/**
  Span-dependent instructions in JS bytecode consist of the jump (JOF_JUMP)
  and switch (JOF_LOOKUPSWITCH, JOF_TABLESWITCH) format opcodes, subdivided
  into unconditional (gotos and gosubs), and conditional jumps or branches
  (which pop a value, test it, and jump depending on its value).  Most jumps
  have just one immediate operand, a signed offset from the jump opcode's pc
  to the target bytecode.  The lookup and table switch opcodes may contain
  many jump offsets.

  Mozilla bug #80981 (http://bugzilla.mozilla.org/show_bug.cgi?id=80981) was
  fixed by adding extended "X" counterparts to the opcodes/formats (NB: X is
  suffixed to prefer JSOP_ORX thereby avoiding a JSOP_XOR name collision for
  the extended form of the JSOP_OR branch opcode).  The unextended or short
  formats have 16-bit signed immediate offset operands, the extended or long
  formats have 32-bit signed immediates.  The span-dependency problem consists
  of selecting as few long instructions as possible, or about as few -- since
  jumps can span other jumps, extending one jump may cause another to need to
  be extended.

  Most JS scripts are short, so need no extended jumps.  We optimize for this
  case by generating short jumps until we know a long jump is needed.  After
  that point, we keep generating short jumps, but each jump's 16-bit immediate
  offset operand is actually an unsigned index into cg->spanDeps, an array of
  JSSpanDep structs.  Each struct tells the top offset in the script of the
  opcode, the "before" offset of the jump (which will be the same as top for
  simplex jumps, but which will index further into the bytecode array for a
  non-initial jump offset in a lookup or table switch), the after "offset"
  adjusted during span-dependent instruction selection (initially the same
  value as the "before" offset), and the jump target (more below).

  Since we generate cg->spanDeps lazily, from within js_SetJumpOffset, we must
  ensure that all bytecode generated so far can be inspected to discover where
  the jump offset immediate operands lie within CG_CODE(cg).  But the bonus is
  that we generate span-dependency records sorted by their offsets, so we can
  binary-search when trying to find a JSSpanDep for a given bytecode offset,
  or the nearest JSSpanDep at or above a given pc.

  To avoid limiting scripts to 64K jumps, if the cg->spanDeps index overflows
  65534, we store SPANDEP_INDEX_HUGE in the jump's immediate operand.  This
  tells us that we need to binary-search for the cg->spanDeps entry by the
  jump opcode's bytecode offset (sd->before).

  Jump targets need to be maintained in a data structure that lets us look
  up an already-known target by its address (jumps may have a common target),
  and that also lets us update the addresses (script-relative, a.k.a. absolute
  offsets) of targets that come after a jump target (for when a jump below
  that target needs to be extended).  We use an AVL tree, implemented using
  recursion, but with some tricky optimizations to its height-balancing code
  (see http://www.cmcrossroads.com/bradapp/ftp/src/libs/C++/AvlTrees.html).

  A final wrinkle: backpatch chains are linked by jump-to-jump offsets with
  positive sign, even though they link "backward" (i.e., toward lower bytecode
  address).  We don't want to waste space and search time in the AVL tree for
  such temporary backpatch deltas, so we use a single-bit wildcard scheme to
  tag true JSJumpTarget pointers and encode untagged, signed (positive) deltas
  in JSSpanDep.target pointers, depending on whether the JSSpanDep has a known
  target, or is still awaiting backpatching.

  Note that backpatch chains would present a problem for BuildSpanDepTable,
  which inspects bytecode to build cg->spanDeps on demand, when the first
  short jump offset overflows.  To solve this temporary problem, we emit a
  proxy bytecode (JSOP_BACKPATCH; JSOP_BACKPATCH_POP for branch ops) whose
  nuses/ndefs counts help keep the stack balanced, but whose opcode format
  distinguishes its backpatch delta immediate operand from a normal jump
  offset.
 */
static int
BalanceJumpTargets(JSJumpTarget **jtp)
{
    JSJumpTarget *jt, *jt2, *root;
    int dir, otherDir, heightChanged;
    JSBool doubleRotate;

    jt = *jtp;
    JS_ASSERT(jt->balance != 0);

    if (jt->balance < -1) {
        dir = JT_RIGHT;
        doubleRotate = (jt->kids[JT_LEFT]->balance > 0);
    } else if (jt->balance > 1) {
        dir = JT_LEFT;
        doubleRotate = (jt->kids[JT_RIGHT]->balance < 0);
    } else {
        return 0;
    }

    otherDir = JT_OTHER_DIR(dir);
    if (doubleRotate) {
        jt2 = jt->kids[otherDir];
        *jtp = root = jt2->kids[dir];

        jt->kids[otherDir] = root->kids[dir];
        root->kids[dir] = jt;

        jt2->kids[dir] = root->kids[otherDir];
        root->kids[otherDir] = jt2;

        heightChanged = 1;
        root->kids[JT_LEFT]->balance = -JS_MAX(root->balance, 0);
        root->kids[JT_RIGHT]->balance = -JS_MIN(root->balance, 0);
        root->balance = 0;
    } else {
        *jtp = root = jt->kids[otherDir];
        jt->kids[otherDir] = root->kids[dir];
        root->kids[dir] = jt;

        heightChanged = (root->balance != 0);
        jt->balance = -((dir == JT_LEFT) ? --root->balance : ++root->balance);
    }

    return heightChanged;
}

typedef struct AddJumpTargetArgs {
    JSContext           *cx;
    JSCodeGenerator     *cg;
    ptrdiff_t           offset;
    JSJumpTarget        *node;
} AddJumpTargetArgs;

static int
AddJumpTarget(AddJumpTargetArgs *args, JSJumpTarget **jtp)
{
    JSJumpTarget *jt;
    int balanceDelta;

    jt = *jtp;
    if (!jt) {
        JSCodeGenerator *cg = args->cg;

        jt = cg->jtFreeList;
        if (jt) {
            cg->jtFreeList = jt->kids[JT_LEFT];
        } else {
            JS_ARENA_ALLOCATE_CAST(jt, JSJumpTarget *, &args->cx->tempPool,
                                   sizeof *jt);
            if (!jt) {
                js_ReportOutOfScriptQuota(args->cx);
                return 0;
            }
        }
        jt->offset = args->offset;
        jt->balance = 0;
        jt->kids[JT_LEFT] = jt->kids[JT_RIGHT] = NULL;
        cg->numJumpTargets++;
        args->node = jt;
        *jtp = jt;
        return 1;
    }

    if (jt->offset == args->offset) {
        args->node = jt;
        return 0;
    }

    if (args->offset < jt->offset)
        balanceDelta = -AddJumpTarget(args, &jt->kids[JT_LEFT]);
    else
        balanceDelta = AddJumpTarget(args, &jt->kids[JT_RIGHT]);
    if (!args->node)
        return 0;

    jt->balance += balanceDelta;
    return (balanceDelta && jt->balance)
           ? 1 - BalanceJumpTargets(jtp)
           : 0;
}

#ifdef DEBUG_brendan
static int AVLCheck(JSJumpTarget *jt)
{
    int lh, rh;

    if (!jt) return 0;
    JS_ASSERT(-1 <= jt->balance && jt->balance <= 1);
    lh = AVLCheck(jt->kids[JT_LEFT]);
    rh = AVLCheck(jt->kids[JT_RIGHT]);
    JS_ASSERT(jt->balance == rh - lh);
    return 1 + JS_MAX(lh, rh);
}
#endif

static JSBool
SetSpanDepTarget(JSContext *cx, JSCodeGenerator *cg, JSSpanDep *sd,
                 ptrdiff_t off)
{
    AddJumpTargetArgs args;

    if (off < JUMPX_OFFSET_MIN || JUMPX_OFFSET_MAX < off) {
        ReportStatementTooLarge(cx, cg);
        return JS_FALSE;
    }

    args.cx = cx;
    args.cg = cg;
    args.offset = sd->top + off;
    args.node = NULL;
    AddJumpTarget(&args, &cg->jumpTargets);
    if (!args.node)
        return JS_FALSE;

#ifdef DEBUG_brendan
    AVLCheck(cg->jumpTargets);
#endif

    SD_SET_TARGET(sd, args.node);
    return JS_TRUE;
}

#define SPANDEPS_MIN            256
#define SPANDEPS_SIZE(n)        ((n) * sizeof(JSSpanDep))
#define SPANDEPS_SIZE_MIN       SPANDEPS_SIZE(SPANDEPS_MIN)

static JSBool
AddSpanDep(JSContext *cx, JSCodeGenerator *cg, jsbytecode *pc, jsbytecode *pc2,
           ptrdiff_t off)
{
    uintN index;
    JSSpanDep *sdbase, *sd;
    size_t size;

    index = cg->numSpanDeps;
    if (index + 1 == 0) {
        ReportStatementTooLarge(cx, cg);
        return JS_FALSE;
    }

    if ((index & (index - 1)) == 0 &&
        (!(sdbase = cg->spanDeps) || index >= SPANDEPS_MIN)) {
        size = sdbase ? SPANDEPS_SIZE(index) : SPANDEPS_SIZE_MIN / 2;
        sdbase = (JSSpanDep *) cx->realloc(sdbase, size + size);
        if (!sdbase)
            return JS_FALSE;
        cg->spanDeps = sdbase;
    }

    cg->numSpanDeps = index + 1;
    sd = cg->spanDeps + index;
    sd->top = pc - CG_BASE(cg);
    sd->offset = sd->before = pc2 - CG_BASE(cg);

    if (js_CodeSpec[*pc].format & JOF_BACKPATCH) {
        /* Jump offset will be backpatched if off is a non-zero "bpdelta". */
        if (off != 0) {
            JS_ASSERT(off >= 1 + JUMP_OFFSET_LEN);
            if (off > BPDELTA_MAX) {
                ReportStatementTooLarge(cx, cg);
                return JS_FALSE;
            }
        }
        SD_SET_BPDELTA(sd, off);
    } else if (off == 0) {
        /* Jump offset will be patched directly, without backpatch chaining. */
        SD_SET_TARGET(sd, 0);
    } else {
        /* The jump offset in off is non-zero, therefore it's already known. */
        if (!SetSpanDepTarget(cx, cg, sd, off))
            return JS_FALSE;
    }

    if (index > SPANDEP_INDEX_MAX)
        index = SPANDEP_INDEX_HUGE;
    SET_SPANDEP_INDEX(pc2, index);
    return JS_TRUE;
}

static jsbytecode *
AddSwitchSpanDeps(JSContext *cx, JSCodeGenerator *cg, jsbytecode *pc)
{
    JSOp op;
    jsbytecode *pc2;
    ptrdiff_t off;
    jsint low, high;
    uintN njumps, indexlen;

    op = (JSOp) *pc;
    JS_ASSERT(op == JSOP_TABLESWITCH || op == JSOP_LOOKUPSWITCH);
    pc2 = pc;
    off = GET_JUMP_OFFSET(pc2);
    if (!AddSpanDep(cx, cg, pc, pc2, off))
        return NULL;
    pc2 += JUMP_OFFSET_LEN;
    if (op == JSOP_TABLESWITCH) {
        low = GET_JUMP_OFFSET(pc2);
        pc2 += JUMP_OFFSET_LEN;
        high = GET_JUMP_OFFSET(pc2);
        pc2 += JUMP_OFFSET_LEN;
        njumps = (uintN) (high - low + 1);
        indexlen = 0;
    } else {
        njumps = GET_UINT16(pc2);
        pc2 += UINT16_LEN;
        indexlen = INDEX_LEN;
    }
    while (njumps) {
        --njumps;
        pc2 += indexlen;
        off = GET_JUMP_OFFSET(pc2);
        if (!AddSpanDep(cx, cg, pc, pc2, off))
            return NULL;
        pc2 += JUMP_OFFSET_LEN;
    }
    return 1 + pc2;
}

static JSBool
BuildSpanDepTable(JSContext *cx, JSCodeGenerator *cg)
{
    jsbytecode *pc, *end;
    JSOp op;
    const JSCodeSpec *cs;
    ptrdiff_t off;

    pc = CG_BASE(cg) + cg->spanDepTodo;
    end = CG_NEXT(cg);
    while (pc != end) {
        JS_ASSERT(pc < end);
        op = (JSOp)*pc;
        cs = &js_CodeSpec[op];

        switch (JOF_TYPE(cs->format)) {
          case JOF_TABLESWITCH:
          case JOF_LOOKUPSWITCH:
            pc = AddSwitchSpanDeps(cx, cg, pc);
            if (!pc)
                return JS_FALSE;
            break;

          case JOF_JUMP:
            off = GET_JUMP_OFFSET(pc);
            if (!AddSpanDep(cx, cg, pc, pc, off))
                return JS_FALSE;
            /* FALL THROUGH */
          default:
            pc += cs->length;
            break;
        }
    }

    return JS_TRUE;
}

static JSSpanDep *
GetSpanDep(JSCodeGenerator *cg, jsbytecode *pc)
{
    uintN index;
    ptrdiff_t offset;
    int lo, hi, mid;
    JSSpanDep *sd;

    index = GET_SPANDEP_INDEX(pc);
    if (index != SPANDEP_INDEX_HUGE)
        return cg->spanDeps + index;

    offset = pc - CG_BASE(cg);
    lo = 0;
    hi = cg->numSpanDeps - 1;
    while (lo <= hi) {
        mid = (lo + hi) / 2;
        sd = cg->spanDeps + mid;
        if (sd->before == offset)
            return sd;
        if (sd->before < offset)
            lo = mid + 1;
        else
            hi = mid - 1;
    }

    JS_ASSERT(0);
    return NULL;
}

static JSBool
SetBackPatchDelta(JSContext *cx, JSCodeGenerator *cg, jsbytecode *pc,
                  ptrdiff_t delta)
{
    JSSpanDep *sd;

    JS_ASSERT(delta >= 1 + JUMP_OFFSET_LEN);
    if (!cg->spanDeps && delta < JUMP_OFFSET_MAX) {
        SET_JUMP_OFFSET(pc, delta);
        return JS_TRUE;
    }

    if (delta > BPDELTA_MAX) {
        ReportStatementTooLarge(cx, cg);
        return JS_FALSE;
    }

    if (!cg->spanDeps && !BuildSpanDepTable(cx, cg))
        return JS_FALSE;

    sd = GetSpanDep(cg, pc);
    JS_ASSERT(SD_GET_BPDELTA(sd) == 0);
    SD_SET_BPDELTA(sd, delta);
    return JS_TRUE;
}

static void
UpdateJumpTargets(JSJumpTarget *jt, ptrdiff_t pivot, ptrdiff_t delta)
{
    if (jt->offset > pivot) {
        jt->offset += delta;
        if (jt->kids[JT_LEFT])
            UpdateJumpTargets(jt->kids[JT_LEFT], pivot, delta);
    }
    if (jt->kids[JT_RIGHT])
        UpdateJumpTargets(jt->kids[JT_RIGHT], pivot, delta);
}

static JSSpanDep *
FindNearestSpanDep(JSCodeGenerator *cg, ptrdiff_t offset, int lo,
                   JSSpanDep *guard)
{
    int num, hi, mid;
    JSSpanDep *sdbase, *sd;

    num = cg->numSpanDeps;
    JS_ASSERT(num > 0);
    hi = num - 1;
    sdbase = cg->spanDeps;
    while (lo <= hi) {
        mid = (lo + hi) / 2;
        sd = sdbase + mid;
        if (sd->before == offset)
            return sd;
        if (sd->before < offset)
            lo = mid + 1;
        else
            hi = mid - 1;
    }
    if (lo == num)
        return guard;
    sd = sdbase + lo;
    JS_ASSERT(sd->before >= offset && (lo == 0 || sd[-1].before < offset));
    return sd;
}

static void
FreeJumpTargets(JSCodeGenerator *cg, JSJumpTarget *jt)
{
    if (jt->kids[JT_LEFT])
        FreeJumpTargets(cg, jt->kids[JT_LEFT]);
    if (jt->kids[JT_RIGHT])
        FreeJumpTargets(cg, jt->kids[JT_RIGHT]);
    jt->kids[JT_LEFT] = cg->jtFreeList;
    cg->jtFreeList = jt;
}

static JSBool
OptimizeSpanDeps(JSContext *cx, JSCodeGenerator *cg)
{
    jsbytecode *pc, *oldpc, *base, *limit, *next;
    JSSpanDep *sd, *sd2, *sdbase, *sdlimit, *sdtop, guard;
    ptrdiff_t offset, growth, delta, top, pivot, span, length, target;
    JSBool done;
    JSOp op;
    uint32 type;
    size_t size, incr;
    jssrcnote *sn, *snlimit;
    JSSrcNoteSpec *spec;
    uintN i, n, noteIndex;
    JSTryNode *tryNode;
#ifdef DEBUG_brendan
    int passes = 0;
#endif

    base = CG_BASE(cg);
    sdbase = cg->spanDeps;
    sdlimit = sdbase + cg->numSpanDeps;
    offset = CG_OFFSET(cg);
    growth = 0;

    do {
        done = JS_TRUE;
        delta = 0;
        top = pivot = -1;
        sdtop = NULL;
        pc = NULL;
        op = JSOP_NOP;
        type = 0;
#ifdef DEBUG_brendan
        passes++;
#endif

        for (sd = sdbase; sd < sdlimit; sd++) {
            JS_ASSERT(JT_HAS_TAG(sd->target));
            sd->offset += delta;

            if (sd->top != top) {
                sdtop = sd;
                top = sd->top;
                JS_ASSERT(top == sd->before);
                pivot = sd->offset;
                pc = base + top;
                op = (JSOp) *pc;
                type = JOF_OPTYPE(op);
                if (JOF_TYPE_IS_EXTENDED_JUMP(type)) {
                    /*
                     * We already extended all the jump offset operands for
                     * the opcode at sd->top.  Jumps and branches have only
                     * one jump offset operand, but switches have many, all
                     * of which are adjacent in cg->spanDeps.
                     */
                    continue;
                }

                JS_ASSERT(type == JOF_JUMP ||
                          type == JOF_TABLESWITCH ||
                          type == JOF_LOOKUPSWITCH);
            }

            if (!JOF_TYPE_IS_EXTENDED_JUMP(type)) {
                span = SD_SPAN(sd, pivot);
                if (span < JUMP_OFFSET_MIN || JUMP_OFFSET_MAX < span) {
                    ptrdiff_t deltaFromTop = 0;

                    done = JS_FALSE;

                    switch (op) {
                      case JSOP_GOTO:         op = JSOP_GOTOX; break;
                      case JSOP_IFEQ:         op = JSOP_IFEQX; break;
                      case JSOP_IFNE:         op = JSOP_IFNEX; break;
                      case JSOP_OR:           op = JSOP_ORX; break;
                      case JSOP_AND:          op = JSOP_ANDX; break;
                      case JSOP_GOSUB:        op = JSOP_GOSUBX; break;
                      case JSOP_CASE:         op = JSOP_CASEX; break;
                      case JSOP_DEFAULT:      op = JSOP_DEFAULTX; break;
                      case JSOP_TABLESWITCH:  op = JSOP_TABLESWITCHX; break;
                      case JSOP_LOOKUPSWITCH: op = JSOP_LOOKUPSWITCHX; break;
                      default:
                        ReportStatementTooLarge(cx, cg);
                        return JS_FALSE;
                    }
                    *pc = (jsbytecode) op;

                    for (sd2 = sdtop; sd2 < sdlimit && sd2->top == top; sd2++) {
                        if (sd2 <= sd) {
                            /*
                             * sd2->offset already includes delta as it stood
                             * before we entered this loop, but it must also
                             * include the delta relative to top due to all the
                             * extended jump offset immediates for the opcode
                             * starting at top, which we extend in this loop.
                             *
                             * If there is only one extended jump offset, then
                             * sd2->offset won't change and this for loop will
                             * iterate once only.
                             */
                            sd2->offset += deltaFromTop;
                            deltaFromTop += JUMPX_OFFSET_LEN - JUMP_OFFSET_LEN;
                        } else {
                            /*
                             * sd2 comes after sd, and won't be revisited by
                             * the outer for loop, so we have to increase its
                             * offset by delta, not merely by deltaFromTop.
                             */
                            sd2->offset += delta;
                        }

                        delta += JUMPX_OFFSET_LEN - JUMP_OFFSET_LEN;
                        UpdateJumpTargets(cg->jumpTargets, sd2->offset,
                                          JUMPX_OFFSET_LEN - JUMP_OFFSET_LEN);
                    }
                    sd = sd2 - 1;
                }
            }
        }

        growth += delta;
    } while (!done);

    if (growth) {
#ifdef DEBUG_brendan
        TokenStream *ts = &cg->parser->tokenStream;

        printf("%s:%u: %u/%u jumps extended in %d passes (%d=%d+%d)\n",
               ts->filename ? ts->filename : "stdin", cg->firstLine,
               growth / (JUMPX_OFFSET_LEN - JUMP_OFFSET_LEN), cg->numSpanDeps,
               passes, offset + growth, offset, growth);
#endif

        /*
         * Ensure that we have room for the extended jumps, but don't round up
         * to a power of two -- we're done generating code, so we cut to fit.
         */
        limit = CG_LIMIT(cg);
        length = offset + growth;
        next = base + length;
        if (next > limit) {
            JS_ASSERT(length > BYTECODE_CHUNK);
            size = BYTECODE_SIZE(limit - base);
            incr = BYTECODE_SIZE(length) - size;
            JS_ARENA_GROW_CAST(base, jsbytecode *, cg->codePool, size, incr);
            if (!base) {
                js_ReportOutOfScriptQuota(cx);
                return JS_FALSE;
            }
            CG_BASE(cg) = base;
            CG_LIMIT(cg) = next = base + length;
        }
        CG_NEXT(cg) = next;

        /*
         * Set up a fake span dependency record to guard the end of the code
         * being generated.  This guard record is returned as a fencepost by
         * FindNearestSpanDep if there is no real spandep at or above a given
         * unextended code offset.
         */
        guard.top = -1;
        guard.offset = offset + growth;
        guard.before = offset;
        guard.target = NULL;
    }

    /*
     * Now work backwards through the span dependencies, copying chunks of
     * bytecode between each extended jump toward the end of the grown code
     * space, and restoring immediate offset operands for all jump bytecodes.
     * The first chunk of bytecodes, starting at base and ending at the first
     * extended jump offset (NB: this chunk includes the operation bytecode
     * just before that immediate jump offset), doesn't need to be copied.
     */
    JS_ASSERT(sd == sdlimit);
    top = -1;
    while (--sd >= sdbase) {
        if (sd->top != top) {
            top = sd->top;
            op = (JSOp) base[top];
            type = JOF_OPTYPE(op);

            for (sd2 = sd - 1; sd2 >= sdbase && sd2->top == top; sd2--)
                continue;
            sd2++;
            pivot = sd2->offset;
            JS_ASSERT(top == sd2->before);
        }

        oldpc = base + sd->before;
        span = SD_SPAN(sd, pivot);

        /*
         * If this jump didn't need to be extended, restore its span immediate
         * offset operand now, overwriting the index of sd within cg->spanDeps
         * that was stored temporarily after *pc when BuildSpanDepTable ran.
         *
         * Note that span might fit in 16 bits even for an extended jump op,
         * if the op has multiple span operands, not all of which overflowed
         * (e.g. JSOP_LOOKUPSWITCH or JSOP_TABLESWITCH where some cases are in
         * range for a short jump, but others are not).
         */
        if (!JOF_TYPE_IS_EXTENDED_JUMP(type)) {
            JS_ASSERT(JUMP_OFFSET_MIN <= span && span <= JUMP_OFFSET_MAX);
            SET_JUMP_OFFSET(oldpc, span);
            continue;
        }

        /*
         * Set up parameters needed to copy the next run of bytecode starting
         * at offset (which is a cursor into the unextended, original bytecode
         * vector), down to sd->before (a cursor of the same scale as offset,
         * it's the index of the original jump pc).  Reuse delta to count the
         * nominal number of bytes to copy.
         */
        pc = base + sd->offset;
        delta = offset - sd->before;
        JS_ASSERT(delta >= 1 + JUMP_OFFSET_LEN);

        /*
         * Don't bother copying the jump offset we're about to reset, but do
         * copy the bytecode at oldpc (which comes just before its immediate
         * jump offset operand), on the next iteration through the loop, by
         * including it in offset's new value.
         */
        offset = sd->before + 1;
        size = BYTECODE_SIZE(delta - (1 + JUMP_OFFSET_LEN));
        if (size) {
            memmove(pc + 1 + JUMPX_OFFSET_LEN,
                    oldpc + 1 + JUMP_OFFSET_LEN,
                    size);
        }

        SET_JUMPX_OFFSET(pc, span);
    }

    if (growth) {
        /*
         * Fix source note deltas.  Don't hardwire the delta fixup adjustment,
         * even though currently it must be JUMPX_OFFSET_LEN - JUMP_OFFSET_LEN
         * at each sd that moved.  The future may bring different offset sizes
         * for span-dependent instruction operands.  However, we fix only main
         * notes here, not prolog notes -- we know that prolog opcodes are not
         * span-dependent, and aren't likely ever to be.
         */
        offset = growth = 0;
        sd = sdbase;
        for (sn = cg->main.notes, snlimit = sn + cg->main.noteCount;
             sn < snlimit;
             sn = SN_NEXT(sn)) {
            /*
             * Recall that the offset of a given note includes its delta, and
             * tells the offset of the annotated bytecode from the main entry
             * point of the script.
             */
            offset += SN_DELTA(sn);
            while (sd < sdlimit && sd->before < offset) {
                /*
                 * To compute the delta to add to sn, we need to look at the
                 * spandep after sd, whose offset - (before + growth) tells by
                 * how many bytes sd's instruction grew.
                 */
                sd2 = sd + 1;
                if (sd2 == sdlimit)
                    sd2 = &guard;
                delta = sd2->offset - (sd2->before + growth);
                if (delta > 0) {
                    JS_ASSERT(delta == JUMPX_OFFSET_LEN - JUMP_OFFSET_LEN);
                    sn = js_AddToSrcNoteDelta(cx, cg, sn, delta);
                    if (!sn)
                        return JS_FALSE;
                    snlimit = cg->main.notes + cg->main.noteCount;
                    growth += delta;
                }
                sd++;
            }

            /*
             * If sn has span-dependent offset operands, check whether each
             * covers further span-dependencies, and increase those operands
             * accordingly.  Some source notes measure offset not from the
             * annotated pc, but from that pc plus some small bias.  NB: we
             * assume that spec->offsetBias can't itself span span-dependent
             * instructions!
             */
            spec = &js_SrcNoteSpec[SN_TYPE(sn)];
            if (spec->isSpanDep) {
                pivot = offset + spec->offsetBias;
                n = spec->arity;
                for (i = 0; i < n; i++) {
                    span = js_GetSrcNoteOffset(sn, i);
                    if (span == 0)
                        continue;
                    target = pivot + span * spec->isSpanDep;
                    sd2 = FindNearestSpanDep(cg, target,
                                             (target >= pivot)
                                             ? sd - sdbase
                                             : 0,
                                             &guard);

                    /*
                     * Increase target by sd2's before-vs-after offset delta,
                     * which is absolute (i.e., relative to start of script,
                     * as is target).  Recompute the span by subtracting its
                     * adjusted pivot from target.
                     */
                    target += sd2->offset - sd2->before;
                    span = target - (pivot + growth);
                    span *= spec->isSpanDep;
                    noteIndex = sn - cg->main.notes;
                    if (!js_SetSrcNoteOffset(cx, cg, noteIndex, i, span))
                        return JS_FALSE;
                    sn = cg->main.notes + noteIndex;
                    snlimit = cg->main.notes + cg->main.noteCount;
                }
            }
        }
        cg->main.lastNoteOffset += growth;

        /*
         * Fix try/catch notes (O(numTryNotes * log2(numSpanDeps)), but it's
         * not clear how we can beat that).
         */
        for (tryNode = cg->lastTryNode; tryNode; tryNode = tryNode->prev) {
            /*
             * First, look for the nearest span dependency at/above tn->start.
             * There may not be any such spandep, in which case the guard will
             * be returned.
             */
            offset = tryNode->note.start;
            sd = FindNearestSpanDep(cg, offset, 0, &guard);
            delta = sd->offset - sd->before;
            tryNode->note.start = offset + delta;

            /*
             * Next, find the nearest spandep at/above tn->start + tn->length.
             * Use its delta minus tn->start's delta to increase tn->length.
             */
            length = tryNode->note.length;
            sd2 = FindNearestSpanDep(cg, offset + length, sd - sdbase, &guard);
            if (sd2 != sd) {
                tryNode->note.length =
                    length + sd2->offset - sd2->before - delta;
            }
        }
    }

#ifdef DEBUG_brendan
  {
    uintN bigspans = 0;
    top = -1;
    for (sd = sdbase; sd < sdlimit; sd++) {
        offset = sd->offset;

        /* NB: sd->top cursors into the original, unextended bytecode vector. */
        if (sd->top != top) {
            JS_ASSERT(top == -1 ||
                      !JOF_TYPE_IS_EXTENDED_JUMP(type) ||
                      bigspans != 0);
            bigspans = 0;
            top = sd->top;
            JS_ASSERT(top == sd->before);
            op = (JSOp) base[offset];
            type = JOF_OPTYPE(op);
            JS_ASSERT(type == JOF_JUMP ||
                      type == JOF_JUMPX ||
                      type == JOF_TABLESWITCH ||
                      type == JOF_TABLESWITCHX ||
                      type == JOF_LOOKUPSWITCH ||
                      type == JOF_LOOKUPSWITCHX);
            pivot = offset;
        }

        pc = base + offset;
        if (JOF_TYPE_IS_EXTENDED_JUMP(type)) {
            span = GET_JUMPX_OFFSET(pc);
            if (span < JUMP_OFFSET_MIN || JUMP_OFFSET_MAX < span) {
                bigspans++;
            } else {
                JS_ASSERT(type == JOF_TABLESWITCHX ||
                          type == JOF_LOOKUPSWITCHX);
            }
        } else {
            span = GET_JUMP_OFFSET(pc);
        }
        JS_ASSERT(SD_SPAN(sd, pivot) == span);
    }
    JS_ASSERT(!JOF_TYPE_IS_EXTENDED_JUMP(type) || bigspans != 0);
  }
#endif

    /*
     * Reset so we optimize at most once -- cg may be used for further code
     * generation of successive, independent, top-level statements.  No jump
     * can span top-level statements, because JS lacks goto.
     */
    size = SPANDEPS_SIZE(JS_BIT(JS_CeilingLog2(cg->numSpanDeps)));
    cx->free(cg->spanDeps);
    cg->spanDeps = NULL;
    FreeJumpTargets(cg, cg->jumpTargets);
    cg->jumpTargets = NULL;
    cg->numSpanDeps = cg->numJumpTargets = 0;
    cg->spanDepTodo = CG_OFFSET(cg);
    return JS_TRUE;
}

static ptrdiff_t
EmitJump(JSContext *cx, JSCodeGenerator *cg, JSOp op, ptrdiff_t off)
{
    JSBool extend;
    ptrdiff_t jmp;
    jsbytecode *pc;

    extend = off < JUMP_OFFSET_MIN || JUMP_OFFSET_MAX < off;
    if (extend && !cg->spanDeps && !BuildSpanDepTable(cx, cg))
        return -1;

    jmp = js_Emit3(cx, cg, op, JUMP_OFFSET_HI(off), JUMP_OFFSET_LO(off));
    if (jmp >= 0 && (extend || cg->spanDeps)) {
        pc = CG_CODE(cg, jmp);
        if (!AddSpanDep(cx, cg, pc, pc, off))
            return -1;
    }
    return jmp;
}

static ptrdiff_t
GetJumpOffset(JSCodeGenerator *cg, jsbytecode *pc)
{
    JSSpanDep *sd;
    JSJumpTarget *jt;
    ptrdiff_t top;

    if (!cg->spanDeps)
        return GET_JUMP_OFFSET(pc);

    sd = GetSpanDep(cg, pc);
    jt = sd->target;
    if (!JT_HAS_TAG(jt))
        return JT_TO_BPDELTA(jt);

    top = sd->top;
    while (--sd >= cg->spanDeps && sd->top == top)
        continue;
    sd++;
    return JT_CLR_TAG(jt)->offset - sd->offset;
}

JSBool
js_SetJumpOffset(JSContext *cx, JSCodeGenerator *cg, jsbytecode *pc,
                 ptrdiff_t off)
{
    if (!cg->spanDeps) {
        if (JUMP_OFFSET_MIN <= off && off <= JUMP_OFFSET_MAX) {
            SET_JUMP_OFFSET(pc, off);
            return JS_TRUE;
        }

        if (!BuildSpanDepTable(cx, cg))
            return JS_FALSE;
    }

    return SetSpanDepTarget(cx, cg, GetSpanDep(cg, pc), off);
}

bool
JSTreeContext::inStatement(JSStmtType type)
{
    for (JSStmtInfo *stmt = topStmt; stmt; stmt = stmt->down) {
        if (stmt->type == type)
            return true;
    }
    return false;
}

bool
JSTreeContext::ensureSharpSlots()
{
#if JS_HAS_SHARP_VARS
    JS_STATIC_ASSERT(SHARP_NSLOTS == 2);

    if (sharpSlotBase >= 0) {
        JS_ASSERT(flags & TCF_HAS_SHARPS);
        return true;
    }

    JS_ASSERT(!(flags & TCF_HAS_SHARPS));
    if (inFunction()) {
        JSContext *cx = parser->context;
        JSAtom *sharpArrayAtom = js_Atomize(cx, "#array", 6, 0);
        JSAtom *sharpDepthAtom = js_Atomize(cx, "#depth", 6, 0);
        if (!sharpArrayAtom || !sharpDepthAtom)
            return false;

        sharpSlotBase = fun->u.i.nvars;
        if (!js_AddLocal(cx, fun, sharpArrayAtom, JSLOCAL_VAR))
            return false;
        if (!js_AddLocal(cx, fun, sharpDepthAtom, JSLOCAL_VAR))
            return false;
    } else {
        /*
         * Compiler::compileScript will rebase immediate operands indexing
         * the sharp slots to come at the end of the global script's |nfixed|
         * slots storage, after gvars and regexps.
         */
        sharpSlotBase = 0;
    }
    flags |= TCF_HAS_SHARPS;
#endif
    return true;
}

bool
JSTreeContext::skipSpansGenerator(unsigned skip)
{
    JSTreeContext *tc = this;
    for (unsigned i = 0; i < skip; ++i, tc = tc->parent) {
        if (!tc)
            return false;
        if (tc->flags & TCF_FUN_IS_GENERATOR)
            return true;
    }
    return false;
}

void
js_PushStatement(JSTreeContext *tc, JSStmtInfo *stmt, JSStmtType type,
                 ptrdiff_t top)
{
    stmt->type = type;
    stmt->flags = 0;
    stmt->blockid = tc->blockid();
    SET_STATEMENT_TOP(stmt, top);
    stmt->label = NULL;
    JS_ASSERT(!stmt->blockObj);
    stmt->down = tc->topStmt;
    tc->topStmt = stmt;
    if (STMT_LINKS_SCOPE(stmt)) {
        stmt->downScope = tc->topScopeStmt;
        tc->topScopeStmt = stmt;
    } else {
        stmt->downScope = NULL;
    }
}

void
js_PushBlockScope(JSTreeContext *tc, JSStmtInfo *stmt, JSObject *blockObj,
                  ptrdiff_t top)
{
    js_PushStatement(tc, stmt, STMT_BLOCK, top);
    stmt->flags |= SIF_SCOPE;
    blockObj->setParent(tc->blockChain);
    stmt->downScope = tc->topScopeStmt;
    tc->topScopeStmt = stmt;
    tc->blockChain = blockObj;
    stmt->blockObj = blockObj;
}

/*
 * Emit a backpatch op with offset pointing to the previous jump of this type,
 * so that we can walk back up the chain fixing up the op and jump offset.
 */
static ptrdiff_t
EmitBackPatchOp(JSContext *cx, JSCodeGenerator *cg, JSOp op, ptrdiff_t *lastp)
{
    ptrdiff_t offset, delta;

    offset = CG_OFFSET(cg);
    delta = offset - *lastp;
    *lastp = offset;
    JS_ASSERT(delta > 0);
    return EmitJump(cx, cg, op, delta);
}

/*
 * Macro to emit a bytecode followed by a uint16 immediate operand stored in
 * big-endian order, used for arg and var numbers as well as for atomIndexes.
 * NB: We use cx and cg from our caller's lexical environment, and return
 * false on error.
 */
#define EMIT_UINT16_IMM_OP(op, i)                                             \
    JS_BEGIN_MACRO                                                            \
        if (js_Emit3(cx, cg, op, UINT16_HI(i), UINT16_LO(i)) < 0)             \
            return JS_FALSE;                                                  \
    JS_END_MACRO

#define EMIT_UINT16PAIR_IMM_OP(op, i, j)                                      \
    JS_BEGIN_MACRO                                                            \
        ptrdiff_t off_ = js_EmitN(cx, cg, op, 2 * UINT16_LEN);                \
        if (off_ < 0)                                                         \
            return JS_FALSE;                                                  \
        jsbytecode *pc_ = CG_CODE(cg, off_);                                  \
        SET_UINT16(pc_, i);                                                   \
        pc_ += UINT16_LEN;                                                    \
        SET_UINT16(pc_, j);                                                   \
    JS_END_MACRO

static JSBool
FlushPops(JSContext *cx, JSCodeGenerator *cg, intN *npops)
{
    JS_ASSERT(*npops != 0);
    if (js_NewSrcNote(cx, cg, SRC_HIDDEN) < 0)
        return JS_FALSE;
    EMIT_UINT16_IMM_OP(JSOP_POPN, *npops);
    *npops = 0;
    return JS_TRUE;
}

/*
 * Emit additional bytecode(s) for non-local jumps.
 */
static JSBool
EmitNonLocalJumpFixup(JSContext *cx, JSCodeGenerator *cg, JSStmtInfo *toStmt)
{
    intN depth, npops;
    JSStmtInfo *stmt;

    /*
     * The non-local jump fixup we emit will unbalance cg->stackDepth, because
     * the fixup replicates balanced code such as JSOP_LEAVEWITH emitted at the
     * end of a with statement, so we save cg->stackDepth here and restore it
     * just before a successful return.
     */
    depth = cg->stackDepth;
    npops = 0;

#define FLUSH_POPS() if (npops && !FlushPops(cx, cg, &npops)) return JS_FALSE

    for (stmt = cg->topStmt; stmt != toStmt; stmt = stmt->down) {
        switch (stmt->type) {
          case STMT_FINALLY:
            FLUSH_POPS();
            if (js_NewSrcNote(cx, cg, SRC_HIDDEN) < 0)
                return JS_FALSE;
            if (EmitBackPatchOp(cx, cg, JSOP_BACKPATCH, &GOSUBS(*stmt)) < 0)
                return JS_FALSE;
            break;

          case STMT_WITH:
            /* There's a With object on the stack that we need to pop. */
            FLUSH_POPS();
            if (js_NewSrcNote(cx, cg, SRC_HIDDEN) < 0)
                return JS_FALSE;
            if (js_Emit1(cx, cg, JSOP_LEAVEWITH) < 0)
                return JS_FALSE;
            break;

          case STMT_FOR_IN_LOOP:
            /*
             * The iterator and the object being iterated need to be popped.
             */
            FLUSH_POPS();
            if (js_NewSrcNote(cx, cg, SRC_HIDDEN) < 0)
                return JS_FALSE;
            if (js_Emit1(cx, cg, JSOP_ENDITER) < 0)
                return JS_FALSE;
            break;

          case STMT_SUBROUTINE:
            /*
             * There's a [exception or hole, retsub pc-index] pair on the
             * stack that we need to pop.
             */
            npops += 2;
            break;

          default:;
        }

        if (stmt->flags & SIF_SCOPE) {
            uintN i;

            /* There is a Block object with locals on the stack to pop. */
            FLUSH_POPS();
            if (js_NewSrcNote(cx, cg, SRC_HIDDEN) < 0)
                return JS_FALSE;
            i = OBJ_BLOCK_COUNT(cx, stmt->blockObj);
            EMIT_UINT16_IMM_OP(JSOP_LEAVEBLOCK, i);
        }
    }

    FLUSH_POPS();
    cg->stackDepth = depth;
    return JS_TRUE;

#undef FLUSH_POPS
}

static ptrdiff_t
EmitGoto(JSContext *cx, JSCodeGenerator *cg, JSStmtInfo *toStmt,
         ptrdiff_t *lastp, JSAtomListElement *label, JSSrcNoteType noteType)
{
    intN index;

    if (!EmitNonLocalJumpFixup(cx, cg, toStmt))
        return -1;

    if (label)
        index = js_NewSrcNote2(cx, cg, noteType, (ptrdiff_t) ALE_INDEX(label));
    else if (noteType != SRC_NULL)
        index = js_NewSrcNote(cx, cg, noteType);
    else
        index = 0;
    if (index < 0)
        return -1;

    return EmitBackPatchOp(cx, cg, JSOP_BACKPATCH, lastp);
}

static JSBool
BackPatch(JSContext *cx, JSCodeGenerator *cg, ptrdiff_t last,
          jsbytecode *target, jsbytecode op)
{
    jsbytecode *pc, *stop;
    ptrdiff_t delta, span;

    pc = CG_CODE(cg, last);
    stop = CG_CODE(cg, -1);
    while (pc != stop) {
        delta = GetJumpOffset(cg, pc);
        span = target - pc;
        CHECK_AND_SET_JUMP_OFFSET(cx, cg, pc, span);

        /*
         * Set *pc after jump offset in case bpdelta didn't overflow, but span
         * does (if so, CHECK_AND_SET_JUMP_OFFSET might call BuildSpanDepTable
         * and need to see the JSOP_BACKPATCH* op at *pc).
         */
        *pc = op;
        pc -= delta;
    }
    return JS_TRUE;
}

void
js_PopStatement(JSTreeContext *tc)
{
    JSStmtInfo *stmt;

    stmt = tc->topStmt;
    tc->topStmt = stmt->down;
    if (STMT_LINKS_SCOPE(stmt)) {
        tc->topScopeStmt = stmt->downScope;
        if (stmt->flags & SIF_SCOPE) {
            tc->blockChain = stmt->blockObj->getParent();
            JS_SCOPE_DEPTH_METERING(--tc->scopeDepth);
        }
    }
}

JSBool
js_PopStatementCG(JSContext *cx, JSCodeGenerator *cg)
{
    JSStmtInfo *stmt;

    stmt = cg->topStmt;
    if (!STMT_IS_TRYING(stmt) &&
        (!BackPatch(cx, cg, stmt->breaks, CG_NEXT(cg), JSOP_GOTO) ||
         !BackPatch(cx, cg, stmt->continues, CG_CODE(cg, stmt->update),
                    JSOP_GOTO))) {
        return JS_FALSE;
    }
    js_PopStatement(cg);
    return JS_TRUE;
}

JSBool
js_DefineCompileTimeConstant(JSContext *cx, JSCodeGenerator *cg, JSAtom *atom,
                             JSParseNode *pn)
{
    /* XXX just do numbers for now */
    if (pn->pn_type == TOK_NUMBER) {
        if (!cg->constMap.put(atom, NumberValue(pn->pn_dval)))
            return JS_FALSE;
    }
    return JS_TRUE;
}

JSStmtInfo *
js_LexicalLookup(JSTreeContext *tc, JSAtom *atom, jsint *slotp, JSStmtInfo *stmt)
{
    JSObject *obj;
    JSScope *scope;
    JSScopeProperty *sprop;

    if (!stmt)
        stmt = tc->topScopeStmt;
    for (; stmt; stmt = stmt->downScope) {
        if (stmt->type == STMT_WITH)
            break;

        /* Skip "maybe scope" statements that don't contain let bindings. */
        if (!(stmt->flags & SIF_SCOPE))
            continue;

        obj = stmt->blockObj;
        JS_ASSERT(obj->getClass() == &js_BlockClass);
        scope = obj->scope();
        sprop = scope->lookup(ATOM_TO_JSID(atom));
        if (sprop) {
            JS_ASSERT(sprop->hasShortID());

            if (slotp) {
                JS_ASSERT(obj->fslots[JSSLOT_BLOCK_DEPTH].isInt32());
                *slotp = obj->fslots[JSSLOT_BLOCK_DEPTH].toInt32() +
                         sprop->shortid;
            }
            return stmt;
        }
    }

    if (slotp)
        *slotp = -1;
    return stmt;
}

/*
 * The function sets vp to NO_CONSTANT when the atom does not corresponds to a
 * name defining a constant.
 */
static JSBool
LookupCompileTimeConstant(JSContext *cx, JSCodeGenerator *cg, JSAtom *atom,
                          Value *constp)
{
    JSStmtInfo *stmt;
    JSObject *obj;

    /*
     * Chase down the cg stack, but only until we reach the outermost cg.
     * This enables propagating consts from top-level into switch cases in a
     * function compiled along with the top-level script.
     */
    constp->setMagic(JS_NO_CONSTANT);
    do {
        if (cg->inFunction() || cg->compileAndGo()) {
            /* XXX this will need revising if 'const' becomes block-scoped. */
            stmt = js_LexicalLookup(cg, atom, NULL);
            if (stmt)
                return JS_TRUE;

            if (JSCodeGenerator::ConstMap::Ptr p = cg->constMap.lookup(atom)) {
                JS_ASSERT(!p->value.isMagic(JS_NO_CONSTANT));
                *constp = p->value;
                return JS_TRUE;
            }

            /*
             * Try looking in the variable object for a direct property that
             * is readonly and permanent.  We know such a property can't be
             * shadowed by another property on obj's prototype chain, or a
             * with object or catch variable; nor can prop's value be changed,
             * nor can prop be deleted.
             */
            if (cg->inFunction()) {
                if (js_LookupLocal(cx, cg->fun, atom, NULL) != JSLOCAL_NONE)
                    break;
            } else {
                JS_ASSERT(cg->compileAndGo());
                obj = cg->scopeChain;

                JS_LOCK_OBJ(cx, obj);
                JSScope *scope = obj->scope();
                JSScopeProperty *sprop = scope->lookup(ATOM_TO_JSID(atom));
                if (sprop) {
                    /*
                     * We're compiling code that will be executed immediately,
                     * not re-executed against a different scope chain and/or
                     * variable object.  Therefore we can get constant values
                     * from our variable object here.
                     */
                    if (!sprop->writable() && !sprop->configurable() &&
                        sprop->hasDefaultGetter() && SPROP_HAS_VALID_SLOT(sprop, scope)) {
                        *constp = obj->lockedGetSlot(sprop->slot);
                    }
                }
                JS_UNLOCK_SCOPE(cx, scope);

                if (sprop)
                    break;
            }
        }
    } while ((cg = (JSCodeGenerator *) cg->parent) != NULL);
    return JS_TRUE;
}

/*
 * Return JSOP_NOP to indicate that index fits 2 bytes and no index segment
 * reset instruction is necessary, JSOP_FALSE to indicate an error or either
 * JSOP_RESETBASE0 or JSOP_RESETBASE1 to indicate the reset bytecode to issue
 * after the main bytecode sequence.
 */
static JSOp
EmitBigIndexPrefix(JSContext *cx, JSCodeGenerator *cg, uintN index)
{
    uintN indexBase;

    /*
     * We have max 3 bytes for indexes and check for INDEX_LIMIT overflow only
     * for big indexes.
     */
    JS_STATIC_ASSERT(INDEX_LIMIT <= JS_BIT(24));
    JS_STATIC_ASSERT(INDEX_LIMIT >=
                     (JSOP_INDEXBASE3 - JSOP_INDEXBASE1 + 2) << 16);

    if (index < JS_BIT(16))
        return JSOP_NOP;
    indexBase = index >> 16;
    if (indexBase <= JSOP_INDEXBASE3 - JSOP_INDEXBASE1 + 1) {
        if (js_Emit1(cx, cg, (JSOp)(JSOP_INDEXBASE1 + indexBase - 1)) < 0)
            return JSOP_FALSE;
        return JSOP_RESETBASE0;
    }

    if (index >= INDEX_LIMIT) {
        JS_ReportErrorNumber(cx, js_GetErrorMessage, NULL,
                             JSMSG_TOO_MANY_LITERALS);
        return JSOP_FALSE;
    }

    if (js_Emit2(cx, cg, JSOP_INDEXBASE, (JSOp)indexBase) < 0)
        return JSOP_FALSE;
    return JSOP_RESETBASE;
}

/*
 * Emit a bytecode and its 2-byte constant index immediate operand. If the
 * index requires more than 2 bytes, emit a prefix op whose 8-bit immediate
 * operand effectively extends the 16-bit immediate of the prefixed opcode,
 * by changing index "segment" (see jsinterp.c). We optimize segments 1-3
 * with single-byte JSOP_INDEXBASE[123] codes.
 *
 * Such prefixing currently requires a suffix to restore the "zero segment"
 * register setting, but this could be optimized further.
 */
static JSBool
EmitIndexOp(JSContext *cx, JSOp op, uintN index, JSCodeGenerator *cg)
{
    JSOp bigSuffix;

    bigSuffix = EmitBigIndexPrefix(cx, cg, index);
    if (bigSuffix == JSOP_FALSE)
        return JS_FALSE;
    EMIT_UINT16_IMM_OP(op, index);
    return bigSuffix == JSOP_NOP || js_Emit1(cx, cg, bigSuffix) >= 0;
}

/*
 * Slight sugar for EmitIndexOp, again accessing cx and cg from the macro
 * caller's lexical environment, and embedding a false return on error.
 */
#define EMIT_INDEX_OP(op, index)                                              \
    JS_BEGIN_MACRO                                                            \
        if (!EmitIndexOp(cx, op, index, cg))                                  \
            return JS_FALSE;                                                  \
    JS_END_MACRO

static JSBool
EmitAtomOp(JSContext *cx, JSParseNode *pn, JSOp op, JSCodeGenerator *cg)
{
    JSAtomListElement *ale;

    JS_ASSERT(JOF_OPTYPE(op) == JOF_ATOM);
    if (op == JSOP_GETPROP &&
        pn->pn_atom == cx->runtime->atomState.lengthAtom) {
        return js_Emit1(cx, cg, JSOP_LENGTH) >= 0;
    }
    ale = cg->atomList.add(cg->parser, pn->pn_atom);
    if (!ale)
        return JS_FALSE;
    return EmitIndexOp(cx, op, ALE_INDEX(ale), cg);
}

static JSBool
EmitObjectOp(JSContext *cx, JSObjectBox *objbox, JSOp op,
             JSCodeGenerator *cg)
{
    JS_ASSERT(JOF_OPTYPE(op) == JOF_OBJECT);
    return EmitIndexOp(cx, op, cg->objectList.index(objbox), cg);
}

/*
 * What good are ARGNO_LEN and SLOTNO_LEN, you ask?  The answer is that, apart
 * from EmitSlotIndexOp, they abstract out the detail that both are 2, and in
 * other parts of the code there's no necessary relationship between the two.
 * The abstraction cracks here in order to share EmitSlotIndexOp code among
 * the JSOP_DEFLOCALFUN and JSOP_GET{ARG,VAR,LOCAL}PROP cases.
 */
JS_STATIC_ASSERT(ARGNO_LEN == 2);
JS_STATIC_ASSERT(SLOTNO_LEN == 2);

static JSBool
EmitSlotIndexOp(JSContext *cx, JSOp op, uintN slot, uintN index,
                JSCodeGenerator *cg)
{
    JSOp bigSuffix;
    ptrdiff_t off;
    jsbytecode *pc;

    JS_ASSERT(JOF_OPTYPE(op) == JOF_SLOTATOM ||
              JOF_OPTYPE(op) == JOF_SLOTOBJECT);
    bigSuffix = EmitBigIndexPrefix(cx, cg, index);
    if (bigSuffix == JSOP_FALSE)
        return JS_FALSE;

    /* Emit [op, slot, index]. */
    off = js_EmitN(cx, cg, op, 2 + INDEX_LEN);
    if (off < 0)
        return JS_FALSE;
    pc = CG_CODE(cg, off);
    SET_UINT16(pc, slot);
    pc += 2;
    SET_INDEX(pc, index);
    return bigSuffix == JSOP_NOP || js_Emit1(cx, cg, bigSuffix) >= 0;
}

/*
 * Adjust the slot for a block local to account for the number of variables
 * that share the same index space with locals. Due to the incremental code
 * generation for top-level script, we do the adjustment via code patching in
 * Compiler::compileScript; see comments there.
 *
 * The function returns -1 on failures.
 */
static jsint
AdjustBlockSlot(JSContext *cx, JSCodeGenerator *cg, jsint slot)
{
    JS_ASSERT((jsuint) slot < cg->maxStackDepth);
    if (cg->inFunction()) {
        slot += cg->fun->u.i.nvars;
        if ((uintN) slot >= SLOTNO_LIMIT) {
            ReportCompileErrorNumber(cx, CG_TS(cg), NULL, JSREPORT_ERROR, JSMSG_TOO_MANY_LOCALS);
            slot = -1;
        }
    }
    return slot;
}

static bool
EmitEnterBlock(JSContext *cx, JSParseNode *pn, JSCodeGenerator *cg)
{
    JS_ASSERT(PN_TYPE(pn) == TOK_LEXICALSCOPE);
    if (!EmitObjectOp(cx, pn->pn_objbox, JSOP_ENTERBLOCK, cg))
        return false;

    JSObject *blockObj = pn->pn_objbox->object;
    jsint depth = AdjustBlockSlot(cx, cg, OBJ_BLOCK_DEPTH(cx, blockObj));
    if (depth < 0)
        return false;

    uintN base = JSSLOT_FREE(&js_BlockClass);
    for (uintN slot = base, limit = base + OBJ_BLOCK_COUNT(cx, blockObj); slot < limit; slot++) {
        const Value &v = blockObj->getSlot(slot);

        /* Beware the empty destructuring dummy. */
        if (v.isUndefined()) {
            JS_ASSERT(slot + 1 <= limit);
            continue;
        }

        JSDefinition *dn = (JSDefinition *) v.toPrivate();
        JS_ASSERT(dn->pn_defn);
        JS_ASSERT(uintN(dn->frameSlot() + depth) < JS_BIT(16));
        dn->pn_cookie.set(dn->pn_cookie.level(), dn->frameSlot() + depth);
#ifdef DEBUG
        for (JSParseNode *pnu = dn->dn_uses; pnu; pnu = pnu->pn_link) {
            JS_ASSERT(pnu->pn_lexdef == dn);
            JS_ASSERT(!(pnu->pn_dflags & PND_BOUND));
            JS_ASSERT(pnu->pn_cookie.isFree());
        }
#endif
    }

    blockObj->scope()->freeslot = base;
    return blockObj->growSlots(cx, base);
}

/*
 * When eval is called from a function, the eval code or function code it
 * compiles may reference upvars that live in the eval-calling function. The
 * eval-invoked compiler does not have explicit definitions for these upvars
 * and we do not attempt to create them a-priori (by inspecting the function's
 * args and vars) -- we could, but we'd take an avoidable penalty for each
 * function local not referenced by any upvar. Instead, we map such upvars
 * lazily, growing upvarMap.vector by powers of two.
 *
 * This function knows that it is called with pn pointing to a PN_NAME-arity
 * node, and cg->parser->callerFrame having a non-null fun member, and the
 * static level of cg at least one greater than the eval-calling function's
 * static level.
 */
static bool
MakeUpvarForEval(JSParseNode *pn, JSCodeGenerator *cg)
{
    JSContext *cx = cg->parser->context;
    JSFunction *fun = cg->parser->callerFrame->fun;
    uintN upvarLevel = fun->u.i.script->staticLevel;

    JSFunctionBox *funbox = cg->funbox;
    if (funbox) {
        /*
         * Treat top-level function definitions as escaping (i.e., as funargs),
         * required since we compile each such top level function or statement
         * and throw away the AST, so we can't yet see all funarg uses of this
         * function being compiled (cg->funbox->object). See bug 493177.
         */
        if (funbox->level == fun->u.i.script->staticLevel + 1U &&
            !(((JSFunction *) funbox->object)->flags & JSFUN_LAMBDA)) {
            JS_ASSERT_IF(cx->options & JSOPTION_ANONFUNFIX,
                         ((JSFunction *) funbox->object)->atom);
            return true;
        }

        while (funbox->level >= upvarLevel) {
            if (funbox->node->pn_dflags & PND_FUNARG)
                return true;
            funbox = funbox->parent;
            if (!funbox)
                break;
        }
    }

    JSAtom *atom = pn->pn_atom;

    uintN index;
    JSLocalKind localKind = js_LookupLocal(cx, fun, atom, &index);
    if (localKind == JSLOCAL_NONE)
        return true;

    JS_ASSERT(cg->staticLevel > upvarLevel);
    if (cg->staticLevel >= UpvarCookie::MAX_LEVEL || upvarLevel >= UpvarCookie::MAX_LEVEL)
        return true;

    JSAtomListElement *ale = cg->upvarList.lookup(atom);
    if (!ale) {
        if (cg->inFunction() &&
            !js_AddLocal(cx, cg->fun, atom, JSLOCAL_UPVAR)) {
            return false;
        }

        ale = cg->upvarList.add(cg->parser, atom);
        if (!ale)
            return false;
        JS_ASSERT(ALE_INDEX(ale) == cg->upvarList.count - 1);

        UpvarCookie *vector = cg->upvarMap.vector;
        uint32 length = cg->upvarMap.length;

        JS_ASSERT(ALE_INDEX(ale) <= length);
        if (ALE_INDEX(ale) == length) {
            length = 2 * JS_MAX(2, length);
            vector = reinterpret_cast<UpvarCookie *>(cx->realloc(vector, length * sizeof *vector));
            if (!vector)
                return false;
            cg->upvarMap.vector = vector;
            cg->upvarMap.length = length;
        }

        if (localKind != JSLOCAL_ARG)
            index += fun->nargs;
        JS_ASSERT(index < JS_BIT(16));

        uintN skip = cg->staticLevel - upvarLevel;
        vector[ALE_INDEX(ale)].set(skip, index);
    }

    pn->pn_op = JSOP_GETUPVAR;
    pn->pn_cookie.set(cg->staticLevel, ALE_INDEX(ale));
    pn->pn_dflags |= PND_BOUND;
    return true;
}

/*
 * BindNameToSlot attempts to optimize name gets and sets to stack slot loads
 * and stores, given the compile-time information in cg and a TOK_NAME node pn.
 * It returns false on error, true on success.
 *
 * The caller can inspect pn->pn_cookie for FREE_UPVAR_COOKIE to tell whether
 * optimization occurred, in which case BindNameToSlot also updated pn->pn_op.
 * If pn->pn_cookie is still FREE_UPVAR_COOKIE on return, pn->pn_op still may
 * have been optimized, e.g., from JSOP_NAME to JSOP_CALLEE.  Whether or not
 * pn->pn_op was modified, if this function finds an argument or local variable
 * name, PND_CONST will be set in pn_dflags for read-only properties after a
 * successful return.
 *
 * NB: if you add more opcodes specialized from JSOP_NAME, etc., don't forget
 * to update the TOK_FOR (for-in) and TOK_ASSIGN (op=, e.g. +=) special cases
 * in js_EmitTree.
 */
static JSBool
BindNameToSlot(JSContext *cx, JSCodeGenerator *cg, JSParseNode *pn)
{
    JSDefinition *dn;
    JSOp op;
    JSAtom *atom;
    JSDefinition::Kind dn_kind;
    JSAtomListElement *ale;
    uintN index;

    JS_ASSERT(pn->pn_type == TOK_NAME);

    /* Idempotency tests come first, since we may be called more than once. */
    if (pn->pn_dflags & PND_BOUND)
        return JS_TRUE;

    /* No cookie initialized for these two, they're pre-bound by definition. */
    JS_ASSERT(pn->pn_op != JSOP_ARGUMENTS && pn->pn_op != JSOP_CALLEE);

    /*
     * The parser linked all uses (including forward references) to their
     * definitions, unless a with statement or direct eval intervened.
     */
    if (pn->pn_used) {
        JS_ASSERT(pn->pn_cookie.isFree());
        dn = pn->pn_lexdef;
        JS_ASSERT(dn->pn_defn);
        if (pn->isDeoptimized())
            return JS_TRUE;
        pn->pn_dflags |= (dn->pn_dflags & PND_CONST);
    } else {
        if (!pn->pn_defn)
            return JS_TRUE;
        dn = (JSDefinition *) pn;
    }

    op = PN_OP(pn);
    if (op == JSOP_NOP)
        return JS_TRUE;

    JS_ASSERT(JOF_OPTYPE(op) == JOF_ATOM);
    atom = pn->pn_atom;
    UpvarCookie cookie = dn->pn_cookie;
    dn_kind = dn->kind();

    /*
     * Turn attempts to mutate const-declared bindings into get ops (for
     * pre-increment and pre-decrement ops, our caller will have to emit
     * JSOP_POS, JSOP_ONE, and JSOP_ADD as well).
     *
     * Turn JSOP_DELNAME into JSOP_FALSE if dn is known, as all declared
     * bindings visible to the compiler are permanent in JS unless the
     * declaration originates in eval code. We detect eval code by testing
     * cg->parser->callerFrame, which is set only by eval or a debugger
     * equivalent.
     *
     * Note that this callerFrame non-null test must be qualified by testing
     * !cg->funbox to exclude function code nested in eval code, which is not
     * subject to the deletable binding exception.
     */
    switch (op) {
      case JSOP_NAME:
      case JSOP_SETCONST:
        break;
      case JSOP_DELNAME:
        if (dn_kind != JSDefinition::UNKNOWN) {
            if (cg->parser->callerFrame && !cg->funbox)
                JS_ASSERT(cg->compileAndGo());
            else
                pn->pn_op = JSOP_FALSE;
            pn->pn_dflags |= PND_BOUND;
            return JS_TRUE;
        }
        break;
      default:
        if (pn->isConst())
            pn->pn_op = op = JSOP_NAME;
    }

    if (cookie.isFree()) {
        JSStackFrame *caller = cg->parser->callerFrame;
        if (caller) {
            JS_ASSERT(cg->compileAndGo());

            /*
             * Don't generate upvars on the left side of a for loop. See
             * bug 470758.
             */
            if (cg->flags & TCF_IN_FOR_INIT)
                return JS_TRUE;

            JS_ASSERT(caller->script);
            if (!caller->fun)
                return JS_TRUE;

            /*
             * Make sure the variable object used by the compiler to initialize
             * parent links matches the caller's varobj. Compile-n-go compiler-
             * created function objects have the top-level cg's scopeChain set
             * as their parent by Parser::newFunction.
             */
            JSObject *scopeobj = cg->inFunction()
                                 ? FUN_OBJECT(cg->fun)->getParent()
                                 : cg->scopeChain;
            if (scopeobj != cg->parser->callerVarObj)
                return JS_TRUE;

            /*
             * We are compiling eval or debug script inside a function frame
             * and the scope chain matches the function's variable object.
             * Optimize access to function's arguments and variable and the
             * arguments object.
             */
            if (op != JSOP_NAME)
                return JS_TRUE;

            /*
             * Generator functions may be resumed from any call stack, which
             * defeats the display optimization to static link searching used
             * by JSOP_{GET,CALL}UPVAR.
             */
            JSFunction *fun = cg->parser->callerFrame->fun;
            JS_ASSERT(cg->staticLevel >= fun->u.i.script->staticLevel);
            unsigned skip = cg->staticLevel - fun->u.i.script->staticLevel;
            if (cg->skipSpansGenerator(skip))
                return JS_TRUE;

            return MakeUpvarForEval(pn, cg);
        }

        if (cg->compileAndGo()) { 
            switch (op) {
              case JSOP_NAME:     op = JSOP_GETGNAME; break;
              case JSOP_SETNAME:  op = JSOP_SETGNAME; break;
              case JSOP_INCNAME:  op = JSOP_INCGNAME; break;
              case JSOP_NAMEINC:  op = JSOP_GNAMEINC; break;
              case JSOP_DECNAME:  op = JSOP_DECGNAME; break;
              case JSOP_NAMEDEC:  op = JSOP_GNAMEDEC; break;
              case JSOP_SETCONST:
              case JSOP_DELNAME:
              case JSOP_FORNAME:
                /* Not supported. */
                return JS_TRUE;
              default: JS_NOT_REACHED("gname");
            }
        }

        ale = cg->atomList.add(cg->parser, atom);
        if (!ale)
            return JS_FALSE;

        pn->pn_op = op;
        pn->pn_dflags |= PND_BOUND;

        return JS_TRUE;
    }

    if (dn->pn_dflags & PND_GVAR) {
        switch (op) {
          case JSOP_NAME:     op = JSOP_GETGLOBAL; break;
          case JSOP_SETNAME:  op = JSOP_SETGLOBAL; break;
          case JSOP_INCNAME:  op = JSOP_INCGLOBAL; break;
          case JSOP_NAMEINC:  op = JSOP_GLOBALINC; break;
          case JSOP_DECNAME:  op = JSOP_DECGLOBAL; break;
          case JSOP_NAMEDEC:  op = JSOP_GLOBALDEC; break;
          case JSOP_FORNAME:  op = JSOP_FORGLOBAL; break;
          case JSOP_SETCONST:
          case JSOP_DELNAME:
            /* Not supported. */
            return JS_TRUE;
          default: JS_NOT_REACHED("gvar");
        }

        JSCodeGenerator *globalCg = cg->compiler()->globalScope->cg;
        if (globalCg != cg) {
            uint32 slot = globalCg->globalUses[cookie.asInteger()].slot;

            /* Fall back to NAME if we can't add a slot. */
            if (!cg->addGlobalUse(atom, slot, cookie))
                return JS_FALSE;

            if (cookie.isFree())
                return JS_TRUE;
        }
        pn->pn_op = op;
        pn->pn_cookie.set(cookie);
        pn->pn_dflags |= PND_BOUND;
        return JS_TRUE;
    }

    uint16 level = cookie.level();
    JS_ASSERT(cg->staticLevel >= level);

    /*
     * A JSDefinition witnessed as a declaration by the parser cannot be an
     * upvar, unless it is the degenerate kind of upvar selected above (in the
     * code before the PND_GVAR test) for the special case of compile-and-go
     * code generated from eval called from a function, where the eval code
     * uses local vars defined in the function. We detect this upvar-for-eval
     * case by checking dn's op.
     */
    if (PN_OP(dn) == JSOP_GETUPVAR) {
        JS_ASSERT(cg->staticLevel >= level);
        if (op != JSOP_NAME)
            return JS_TRUE;

#ifdef DEBUG
        JSStackFrame *caller = cg->parser->callerFrame;
#endif
        JS_ASSERT(caller);
        JS_ASSERT(caller->script);

        JSTreeContext *tc = cg;
        while (tc->staticLevel != level)
            tc = tc->parent;
        JS_ASSERT(tc->compiling());

        JSCodeGenerator *evalcg = (JSCodeGenerator *) tc;
        JS_ASSERT(evalcg->compileAndGo());
        JS_ASSERT(caller->fun && cg->parser->callerVarObj == evalcg->scopeChain);

        /*
         * Don't generate upvars on the left side of a for loop. See
         * bug 470758 and bug 520513.
         */
        if (evalcg->flags & TCF_IN_FOR_INIT)
            return JS_TRUE;

        if (cg->staticLevel == level) {
            pn->pn_op = JSOP_GETUPVAR;
            pn->pn_cookie = cookie;
            pn->pn_dflags |= PND_BOUND;
            return JS_TRUE;
        }

        return MakeUpvarForEval(pn, cg);
    }

    uint16 skip = cg->staticLevel - level;
    if (skip != 0) {
        JS_ASSERT(cg->inFunction());
        JS_ASSERT_IF(cookie.slot() != UpvarCookie::CALLEE_SLOT, cg->lexdeps.lookup(atom));
        JS_ASSERT(JOF_OPTYPE(op) == JOF_ATOM);
        JS_ASSERT(cg->fun->u.i.skipmin <= skip);

        /*
         * If op is a mutating opcode, this upvar's static level is too big to
         * index into the display, or the function is heavyweight, we fall back
         * on JSOP_*NAME*.
         */
        if (op != JSOP_NAME)
            return JS_TRUE;
        if (level >= UpvarCookie::MAX_LEVEL)
            return JS_TRUE;
        if (cg->flags & TCF_FUN_HEAVYWEIGHT)
            return JS_TRUE;

        if (FUN_FLAT_CLOSURE(cg->fun)) {
            op = JSOP_GETDSLOT;
        } else {
            /*
             * The function we're compiling may not be heavyweight, but if it
             * escapes as a funarg, we can't use JSOP_GETUPVAR/JSOP_CALLUPVAR.
             * Parser::analyzeFunctions has arranged for this function's
             * enclosing functions to be heavyweight, so we can safely stick
             * with JSOP_NAME/JSOP_CALLNAME.
             */
            if (cg->funbox->node->pn_dflags & PND_FUNARG)
                return JS_TRUE;

            /*
             * Generator functions may be resumed from any call stack, which
             * defeats the display optimization to static link searching used
             * by JSOP_{GET,CALL}UPVAR.
             */
            if (cg->skipSpansGenerator(skip))
                return JS_TRUE;

            op = JSOP_GETUPVAR;
        }

        ale = cg->upvarList.lookup(atom);
        if (ale) {
            index = ALE_INDEX(ale);
        } else {
            if (!js_AddLocal(cx, cg->fun, atom, JSLOCAL_UPVAR))
                return JS_FALSE;

            ale = cg->upvarList.add(cg->parser, atom);
            if (!ale)
                return JS_FALSE;
            index = ALE_INDEX(ale);
            JS_ASSERT(index == cg->upvarList.count - 1);

            UpvarCookie *vector = cg->upvarMap.vector;
            if (!vector) {
                uint32 length = cg->lexdeps.count;

                vector = (UpvarCookie *) js_calloc(length * sizeof *vector);
                if (!vector) {
                    JS_ReportOutOfMemory(cx);
                    return JS_FALSE;
                }
                cg->upvarMap.vector = vector;
                cg->upvarMap.length = length;
            }

            uintN slot = cookie.slot();
            if (slot != UpvarCookie::CALLEE_SLOT && dn_kind != JSDefinition::ARG) {
                JSTreeContext *tc = cg;
                do {
                    tc = tc->parent;
                } while (tc->staticLevel != level);
                if (tc->inFunction())
                    slot += tc->fun->nargs;
            }

            vector[index].set(skip, slot);
        }

        pn->pn_op = op;
        JS_ASSERT((index & JS_BITMASK(16)) == index);
        pn->pn_cookie.set(0, index);
        pn->pn_dflags |= PND_BOUND;
        return JS_TRUE;
    }

    /*
     * We are compiling a function body and may be able to optimize name
     * to stack slot. Look for an argument or variable in the function and
     * rewrite pn_op and update pn accordingly.
     */
    switch (dn_kind) {
      case JSDefinition::UNKNOWN:
        return JS_TRUE;

      case JSDefinition::LET:
        switch (op) {
          case JSOP_NAME:     op = JSOP_GETLOCAL; break;
          case JSOP_SETNAME:  op = JSOP_SETLOCAL; break;
          case JSOP_INCNAME:  op = JSOP_INCLOCAL; break;
          case JSOP_NAMEINC:  op = JSOP_LOCALINC; break;
          case JSOP_DECNAME:  op = JSOP_DECLOCAL; break;
          case JSOP_NAMEDEC:  op = JSOP_LOCALDEC; break;
          case JSOP_FORNAME:  op = JSOP_FORLOCAL; break;
          default: JS_NOT_REACHED("let");
        }
        break;

      case JSDefinition::ARG:
        switch (op) {
          case JSOP_NAME:     op = JSOP_GETARG; break;
          case JSOP_SETNAME:  op = JSOP_SETARG; break;
          case JSOP_INCNAME:  op = JSOP_INCARG; break;
          case JSOP_NAMEINC:  op = JSOP_ARGINC; break;
          case JSOP_DECNAME:  op = JSOP_DECARG; break;
          case JSOP_NAMEDEC:  op = JSOP_ARGDEC; break;
          case JSOP_FORNAME:  op = JSOP_FORARG; break;
          default: JS_NOT_REACHED("arg");
        }
        JS_ASSERT(!pn->isConst());
        break;

      case JSDefinition::VAR:
        if (PN_OP(dn) == JSOP_CALLEE) {
            JS_ASSERT(op != JSOP_CALLEE);
            JS_ASSERT((cg->fun->flags & JSFUN_LAMBDA) && atom == cg->fun->atom);

            /*
             * Leave pn->pn_op == JSOP_NAME if cg->fun is heavyweight, as we
             * cannot be sure cg->fun is not something of the form:
             *
             *   var ff = (function f(s) { eval(s); return f; });
             *
             * where a caller invokes ff("var f = 42"). The result returned for
             * such an invocation must be 42, since the callee name is
             * lexically bound in an outer declarative environment from the
             * function's activation. See jsfun.cpp:call_resolve.
             */
            JS_ASSERT(op != JSOP_DELNAME);
            if (!(cg->flags & TCF_FUN_HEAVYWEIGHT)) {
                op = JSOP_CALLEE;
                pn->pn_dflags |= PND_CONST;
            }

            pn->pn_op = op;
            pn->pn_dflags |= PND_BOUND;
            return JS_TRUE;
        }
        /* FALL THROUGH */

      default:
        JS_ASSERT_IF(dn_kind != JSDefinition::FUNCTION,
                     dn_kind == JSDefinition::VAR ||
                     dn_kind == JSDefinition::CONST);
        switch (op) {
          case JSOP_NAME:     op = JSOP_GETLOCAL; break;
          case JSOP_SETNAME:  op = JSOP_SETLOCAL; break;
          case JSOP_SETCONST: op = JSOP_SETLOCAL; break;
          case JSOP_INCNAME:  op = JSOP_INCLOCAL; break;
          case JSOP_NAMEINC:  op = JSOP_LOCALINC; break;
          case JSOP_DECNAME:  op = JSOP_DECLOCAL; break;
          case JSOP_NAMEDEC:  op = JSOP_LOCALDEC; break;
          case JSOP_FORNAME:  op = JSOP_FORLOCAL; break;
          default: JS_NOT_REACHED("local");
        }
        JS_ASSERT_IF(dn_kind == JSDefinition::CONST, pn->pn_dflags & PND_CONST);
        break;
    }

    JS_ASSERT(op != PN_OP(pn));
    pn->pn_op = op;
    pn->pn_cookie.set(0, cookie.slot());
    pn->pn_dflags |= PND_BOUND;
    return JS_TRUE;
}

bool
JSCodeGenerator::addGlobalUse(JSAtom *atom, uint32 slot, UpvarCookie &cookie)
{
    JSAtomListElement *ale = globalMap.lookup(atom);
    if (ale) {
        cookie.set(0, ALE_INDEX(ale));
        return true;
    }

    /* Don't bother encoding indexes >= uint16 */
    if (globalUses.length() >= UINT16_LIMIT) {
        cookie.makeFree();
        return true;
    }

    /* Find or add an existing atom table entry. */
    ale = atomList.add(parser, atom);
    if (!ale)
        return false;

    cookie.set(0, globalUses.length());

    GlobalSlotArray::Entry entry = { ALE_INDEX(ale), slot };
    if (!globalUses.append(entry))
        return false;

    ale = globalMap.add(parser, atom);
    if (!ale)
        return false;

    ALE_SET_INDEX(ale, cookie.asInteger());
    return true;
}

/*
 * If pn contains a useful expression, return true with *answer set to true.
 * If pn contains a useless expression, return true with *answer set to false.
 * Return false on error.
 *
 * The caller should initialize *answer to false and invoke this function on
 * an expression statement or similar subtree to decide whether the tree could
 * produce code that has any side effects.  For an expression statement, we
 * define useless code as code with no side effects, because the main effect,
 * the value left on the stack after the code executes, will be discarded by a
 * pop bytecode.
 */
static JSBool
CheckSideEffects(JSContext *cx, JSCodeGenerator *cg, JSParseNode *pn,
                 JSBool *answer)
{
    JSBool ok;
    JSParseNode *pn2;

    ok = JS_TRUE;
    if (!pn || *answer)
        return ok;

    switch (pn->pn_arity) {
      case PN_FUNC:
        /*
         * A named function, contrary to ES3, is no longer useful, because we
         * bind its name lexically (using JSOP_CALLEE) instead of creating an
         * Object instance and binding a readonly, permanent property in it
         * (the object and binding can be detected and hijacked or captured).
         * This is a bug fix to ES3; it is fixed in ES3.1 drafts.
         */
        *answer = JS_FALSE;
        break;

      case PN_LIST:
        if (pn->pn_op == JSOP_NOP ||
            pn->pn_op == JSOP_OR || pn->pn_op == JSOP_AND ||
            pn->pn_op == JSOP_STRICTEQ || pn->pn_op == JSOP_STRICTNE) {
            /*
             * Non-operators along with ||, &&, ===, and !== never invoke
             * toString or valueOf.
             */
            for (pn2 = pn->pn_head; pn2; pn2 = pn2->pn_next)
                ok &= CheckSideEffects(cx, cg, pn2, answer);
        } else {
            /*
             * All invocation operations (construct: TOK_NEW, call: TOK_LP)
             * are presumed to be useful, because they may have side effects
             * even if their main effect (their return value) is discarded.
             *
             * TOK_LB binary trees of 3 or more nodes are flattened into lists
             * to avoid too much recursion.  All such lists must be presumed
             * to be useful because each index operation could invoke a getter
             * (the JSOP_ARGUMENTS special case below, in the PN_BINARY case,
             * does not apply here: arguments[i][j] might invoke a getter).
             *
             * Likewise, array and object initialisers may call prototype
             * setters (the __defineSetter__ built-in, and writable __proto__
             * on Array.prototype create this hazard). Initialiser list nodes
             * have JSOP_NEWINIT in their pn_op.
             */
            *answer = JS_TRUE;
        }
        break;

      case PN_TERNARY:
        ok = CheckSideEffects(cx, cg, pn->pn_kid1, answer) &&
             CheckSideEffects(cx, cg, pn->pn_kid2, answer) &&
             CheckSideEffects(cx, cg, pn->pn_kid3, answer);
        break;

      case PN_BINARY:
        if (pn->pn_type == TOK_ASSIGN) {
            /*
             * Assignment is presumed to be useful, even if the next operation
             * is another assignment overwriting this one's ostensible effect,
             * because the left operand may be a property with a setter that
             * has side effects.
             *
             * The only exception is assignment of a useless value to a const
             * declared in the function currently being compiled.
             */
            pn2 = pn->pn_left;
            if (pn2->pn_type != TOK_NAME) {
                *answer = JS_TRUE;
            } else {
                if (!BindNameToSlot(cx, cg, pn2))
                    return JS_FALSE;
                if (!CheckSideEffects(cx, cg, pn->pn_right, answer))
                    return JS_FALSE;
                if (!*answer && (pn->pn_op != JSOP_NOP || !pn2->isConst()))
                    *answer = JS_TRUE;
            }
        } else {
            if (pn->pn_op == JSOP_OR || pn->pn_op == JSOP_AND ||
                pn->pn_op == JSOP_STRICTEQ || pn->pn_op == JSOP_STRICTNE) {
                /*
                 * ||, &&, ===, and !== do not convert their operands via
                 * toString or valueOf method calls.
                 */
                ok = CheckSideEffects(cx, cg, pn->pn_left, answer) &&
                     CheckSideEffects(cx, cg, pn->pn_right, answer);
            } else {
                /*
                 * We can't easily prove that neither operand ever denotes an
                 * object with a toString or valueOf method.
                 */
                *answer = JS_TRUE;
            }
        }
        break;

      case PN_UNARY:
        switch (pn->pn_type) {
          case TOK_DELETE:
            pn2 = pn->pn_kid;
            switch (pn2->pn_type) {
              case TOK_NAME:
                if (!BindNameToSlot(cx, cg, pn2))
                    return JS_FALSE;
                if (pn2->isConst()) {
                    *answer = JS_FALSE;
                    break;
                }
                /* FALL THROUGH */
              case TOK_DOT:
#if JS_HAS_XML_SUPPORT
              case TOK_DBLDOT:
#endif
              case TOK_LP:
              case TOK_LB:
                /* All these delete addressing modes have effects too. */
                *answer = JS_TRUE;
                break;
              default:
                ok = CheckSideEffects(cx, cg, pn2, answer);
                break;
            }
            break;

          case TOK_UNARYOP:
            if (pn->pn_op == JSOP_NOT) {
                /* ! does not convert its operand via toString or valueOf. */
                ok = CheckSideEffects(cx, cg, pn->pn_kid, answer);
                break;
            }
            /* FALL THROUGH */

          default:
            /*
             * All of TOK_INC, TOK_DEC, TOK_THROW, TOK_YIELD, and TOK_DEFSHARP
             * have direct effects. Of the remaining unary-arity node types,
             * we can't easily prove that the operand never denotes an object
             * with a toString or valueOf method.
             */
            *answer = JS_TRUE;
            break;
        }
        break;

      case PN_NAME:
        /*
         * Take care to avoid trying to bind a label name (labels, both for
         * statements and property values in object initialisers, have pn_op
         * defaulted to JSOP_NOP).
         */
        if (pn->pn_type == TOK_NAME && pn->pn_op != JSOP_NOP) {
            if (!BindNameToSlot(cx, cg, pn))
                return JS_FALSE;
            if (pn->pn_op != JSOP_ARGUMENTS && pn->pn_op != JSOP_CALLEE &&
                pn->pn_cookie.isFree()) {
                /*
                 * Not an argument or local variable use, and not a use of a
                 * unshadowed named function expression's given name, so this
                 * expression could invoke a getter that has side effects.
                 */
                *answer = JS_TRUE;
            }
        }
        pn2 = pn->maybeExpr();
        if (pn->pn_type == TOK_DOT) {
            if (pn2->pn_type == TOK_NAME && !BindNameToSlot(cx, cg, pn2))
                return JS_FALSE;
            if (!(pn2->pn_op == JSOP_ARGUMENTS &&
                  pn->pn_atom == cx->runtime->atomState.lengthAtom)) {
                /*
                 * Any dotted property reference could call a getter, except
                 * for arguments.length where arguments is unambiguous.
                 */
                *answer = JS_TRUE;
            }
        }
        ok = CheckSideEffects(cx, cg, pn2, answer);
        break;

      case PN_NAMESET:
        ok = CheckSideEffects(cx, cg, pn->pn_tree, answer);
        break;

      case PN_NULLARY:
        if (pn->pn_type == TOK_DEBUGGER)
            *answer = JS_TRUE;
        break;
    }
    return ok;
}

static JSBool
EmitNameOp(JSContext *cx, JSCodeGenerator *cg, JSParseNode *pn,
           JSBool callContext)
{
    JSOp op;

    if (!BindNameToSlot(cx, cg, pn))
        return JS_FALSE;
    op = PN_OP(pn);

    if (callContext) {
        switch (op) {
          case JSOP_NAME:
            op = JSOP_CALLNAME;
            break;
          case JSOP_GETGNAME:
            op = JSOP_CALLGNAME;
            break;
          case JSOP_GETGLOBAL:
            op = JSOP_CALLGLOBAL;
            break;
          case JSOP_GETARG:
            op = JSOP_CALLARG;
            break;
          case JSOP_GETLOCAL:
            op = JSOP_CALLLOCAL;
            break;
          case JSOP_GETUPVAR:
            op = JSOP_CALLUPVAR;
            break;
          case JSOP_GETDSLOT:
            op = JSOP_CALLDSLOT;
            break;
          default:
            JS_ASSERT(op == JSOP_ARGUMENTS || op == JSOP_CALLEE);
            break;
        }
    }

    if (op == JSOP_ARGUMENTS || op == JSOP_CALLEE) {
        if (js_Emit1(cx, cg, op) < 0)
            return JS_FALSE;
        if (callContext && js_Emit1(cx, cg, JSOP_NULL) < 0)
            return JS_FALSE;
    } else {
        if (!pn->pn_cookie.isFree()) {
            EMIT_UINT16_IMM_OP(op, pn->pn_cookie.asInteger());
        } else {
            if (!EmitAtomOp(cx, pn, op, cg))
                return JS_FALSE;
        }
    }

    return JS_TRUE;
}

#if JS_HAS_XML_SUPPORT
static JSBool
EmitXMLName(JSContext *cx, JSParseNode *pn, JSOp op, JSCodeGenerator *cg)
{
    JSParseNode *pn2;
    uintN oldflags;

    JS_ASSERT(pn->pn_type == TOK_UNARYOP);
    JS_ASSERT(pn->pn_op == JSOP_XMLNAME);
    JS_ASSERT(op == JSOP_XMLNAME || op == JSOP_CALLXMLNAME);

    pn2 = pn->pn_kid;
    oldflags = cg->flags;
    cg->flags &= ~TCF_IN_FOR_INIT;
    if (!js_EmitTree(cx, cg, pn2))
        return JS_FALSE;
    cg->flags |= oldflags & TCF_IN_FOR_INIT;
    if (js_NewSrcNote2(cx, cg, SRC_PCBASE,
                       CG_OFFSET(cg) - pn2->pn_offset) < 0) {
        return JS_FALSE;
    }

    return js_Emit1(cx, cg, op) >= 0;
}
#endif

static JSBool
EmitSpecialPropOp(JSContext *cx, JSParseNode *pn, JSOp op, JSCodeGenerator *cg)
{
    /*
     * Special case for obj.__proto__ to deoptimize away from fast paths in the
     * interpreter and trace recorder, which skip dense array instances by
     * going up to Array.prototype before looking up the property name.
     */
    JSAtomListElement *ale = cg->atomList.add(cg->parser, pn->pn_atom);
    if (!ale)
        return JS_FALSE;
    if (!EmitIndexOp(cx, JSOP_QNAMEPART, ALE_INDEX(ale), cg))
        return JS_FALSE;
    if (js_Emit1(cx, cg, op) < 0)
        return JS_FALSE;
    return JS_TRUE;
}

static JSBool
EmitPropOp(JSContext *cx, JSParseNode *pn, JSOp op, JSCodeGenerator *cg,
           JSBool callContext)
{
    JSParseNode *pn2, *pndot, *pnup, *pndown;
    ptrdiff_t top;

    JS_ASSERT(pn->pn_arity == PN_NAME);
    pn2 = pn->maybeExpr();

    /* Special case deoptimization for __proto__. */
    if ((op == JSOP_GETPROP || op == JSOP_CALLPROP) &&
        pn->pn_atom == cx->runtime->atomState.protoAtom) {
        if (pn2 && !js_EmitTree(cx, cg, pn2))
            return JS_FALSE;
        return EmitSpecialPropOp(cx, pn, callContext ? JSOP_CALLELEM : JSOP_GETELEM, cg);
    }

    if (callContext) {
        JS_ASSERT(pn->pn_type == TOK_DOT);
        JS_ASSERT(op == JSOP_GETPROP);
        op = JSOP_CALLPROP;
    } else if (op == JSOP_GETPROP && pn->pn_type == TOK_DOT) {
        if (pn2->pn_op == JSOP_THIS) {
            if (pn->pn_atom != cx->runtime->atomState.lengthAtom) {
                /* Fast path for gets of |this.foo|. */
                return EmitAtomOp(cx, pn, JSOP_GETTHISPROP, cg);
            }
        } else if (pn2->pn_type == TOK_NAME) {
            /*
             * Try to optimize:
             *  - arguments.length into JSOP_ARGCNT
             *  - argname.prop into JSOP_GETARGPROP
             *  - localname.prop into JSOP_GETLOCALPROP
             * but don't do this if the property is 'length' -- prefer to emit
             * JSOP_GETARG, etc., and then JSOP_LENGTH.
             */
            if (!BindNameToSlot(cx, cg, pn2))
                return JS_FALSE;
            if (pn->pn_atom == cx->runtime->atomState.lengthAtom) {
                if (pn2->pn_op == JSOP_ARGUMENTS)
                    return js_Emit1(cx, cg, JSOP_ARGCNT) >= 0;
            } else {
                switch (pn2->pn_op) {
                  case JSOP_GETARG:
                    op = JSOP_GETARGPROP;
                    goto do_indexconst;
                  case JSOP_GETLOCAL:
                    op = JSOP_GETLOCALPROP;
                  do_indexconst: {
                        JSAtomListElement *ale;
                        jsatomid atomIndex;

                        ale = cg->atomList.add(cg->parser, pn->pn_atom);
                        if (!ale)
                            return JS_FALSE;
                        atomIndex = ALE_INDEX(ale);
                        return EmitSlotIndexOp(cx, op, pn2->pn_cookie.asInteger(), atomIndex, cg);
                    }

                  default:;
                }
            }
        }
    }

    /*
     * If the object operand is also a dotted property reference, reverse the
     * list linked via pn_expr temporarily so we can iterate over it from the
     * bottom up (reversing again as we go), to avoid excessive recursion.
     */
    if (pn2->pn_type == TOK_DOT) {
        pndot = pn2;
        pnup = NULL;
        top = CG_OFFSET(cg);
        for (;;) {
            /* Reverse pndot->pn_expr to point up, not down. */
            pndot->pn_offset = top;
            JS_ASSERT(!pndot->pn_used);
            pndown = pndot->pn_expr;
            pndot->pn_expr = pnup;
            if (pndown->pn_type != TOK_DOT)
                break;
            pnup = pndot;
            pndot = pndown;
        }

        /* pndown is a primary expression, not a dotted property reference. */
        if (!js_EmitTree(cx, cg, pndown))
            return JS_FALSE;

        do {
            /* Walk back up the list, emitting annotated name ops. */
            if (js_NewSrcNote2(cx, cg, SRC_PCBASE,
                               CG_OFFSET(cg) - pndown->pn_offset) < 0) {
                return JS_FALSE;
            }

            /* Special case deoptimization on __proto__, as above. */
            if (pndot->pn_arity == PN_NAME && pndot->pn_atom == cx->runtime->atomState.protoAtom) {
                if (!EmitSpecialPropOp(cx, pndot, JSOP_GETELEM, cg))
                    return JS_FALSE;
            } else if (!EmitAtomOp(cx, pndot, PN_OP(pndot), cg)) {
                return JS_FALSE;
            }

            /* Reverse the pn_expr link again. */
            pnup = pndot->pn_expr;
            pndot->pn_expr = pndown;
            pndown = pndot;
        } while ((pndot = pnup) != NULL);
    } else {
        if (!js_EmitTree(cx, cg, pn2))
            return JS_FALSE;
    }

    if (js_NewSrcNote2(cx, cg, SRC_PCBASE,
                       CG_OFFSET(cg) - pn2->pn_offset) < 0) {
        return JS_FALSE;
    }

    return EmitAtomOp(cx, pn, op, cg);
}

static JSBool
EmitElemOp(JSContext *cx, JSParseNode *pn, JSOp op, JSCodeGenerator *cg)
{
    ptrdiff_t top;
    JSParseNode *left, *right, *next, ltmp, rtmp;
    int32_t slot;

    top = CG_OFFSET(cg);
    if (pn->pn_arity == PN_LIST) {
        /* Left-associative operator chain to avoid too much recursion. */
        JS_ASSERT(pn->pn_op == JSOP_GETELEM);
        JS_ASSERT(pn->pn_count >= 3);
        left = pn->pn_head;
        right = pn->last();
        next = left->pn_next;
        JS_ASSERT(next != right);

        /*
         * Try to optimize arguments[0][j]... into JSOP_ARGSUB<0> followed by
         * one or more index expression and JSOP_GETELEM op pairs.
         */
        if (left->pn_type == TOK_NAME && next->pn_type == TOK_NUMBER) {
            if (!BindNameToSlot(cx, cg, left))
                return JS_FALSE;
            if (left->pn_op == JSOP_ARGUMENTS &&
                JSDOUBLE_IS_INT32(next->pn_dval, &slot) &&
                (jsuint)slot < JS_BIT(16)) {
                /*
                 * arguments[i]() requires arguments object as "this".
                 * Check that we never generates list for that usage.
                 */
                JS_ASSERT(op != JSOP_CALLELEM || next->pn_next);
                left->pn_offset = next->pn_offset = top;
                EMIT_UINT16_IMM_OP(JSOP_ARGSUB, (jsatomid)slot);
                left = next;
                next = left->pn_next;
            }
        }

        /*
         * Check whether we generated JSOP_ARGSUB, just above, and have only
         * one more index expression to emit.  Given arguments[0][j], we must
         * skip the while loop altogether, falling through to emit code for j
         * (in the subtree referenced by right), followed by the annotated op,
         * at the bottom of this function.
         */
        JS_ASSERT(next != right || pn->pn_count == 3);
        if (left == pn->pn_head) {
            if (!js_EmitTree(cx, cg, left))
                return JS_FALSE;
        }
        while (next != right) {
            if (!js_EmitTree(cx, cg, next))
                return JS_FALSE;
            if (js_NewSrcNote2(cx, cg, SRC_PCBASE, CG_OFFSET(cg) - top) < 0)
                return JS_FALSE;
            if (js_Emit1(cx, cg, JSOP_GETELEM) < 0)
                return JS_FALSE;
            next = next->pn_next;
        }
    } else {
        if (pn->pn_arity == PN_NAME) {
            /*
             * Set left and right so pn appears to be a TOK_LB node, instead
             * of a TOK_DOT node.  See the TOK_FOR/IN case in js_EmitTree, and
             * EmitDestructuringOps nearer below.  In the destructuring case,
             * the base expression (pn_expr) of the name may be null, which
             * means we have to emit a JSOP_BINDNAME.
             */
            left = pn->maybeExpr();
            if (!left) {
                left = &ltmp;
                left->pn_type = TOK_STRING;
                left->pn_op = JSOP_BINDNAME;
                left->pn_arity = PN_NULLARY;
                left->pn_pos = pn->pn_pos;
                left->pn_atom = pn->pn_atom;
            }
            right = &rtmp;
            right->pn_type = TOK_STRING;
            right->pn_op = js_IsIdentifier(ATOM_TO_STRING(pn->pn_atom))
                           ? JSOP_QNAMEPART
                           : JSOP_STRING;
            right->pn_arity = PN_NULLARY;
            right->pn_pos = pn->pn_pos;
            right->pn_atom = pn->pn_atom;
        } else {
            JS_ASSERT(pn->pn_arity == PN_BINARY);
            left = pn->pn_left;
            right = pn->pn_right;
        }

        /* Try to optimize arguments[0] (e.g.) into JSOP_ARGSUB<0>. */
        if (op == JSOP_GETELEM &&
            left->pn_type == TOK_NAME &&
            right->pn_type == TOK_NUMBER) {
            if (!BindNameToSlot(cx, cg, left))
                return JS_FALSE;
            if (left->pn_op == JSOP_ARGUMENTS &&
                JSDOUBLE_IS_INT32(right->pn_dval, &slot) &&
                (jsuint)slot < JS_BIT(16)) {
                left->pn_offset = right->pn_offset = top;
                EMIT_UINT16_IMM_OP(JSOP_ARGSUB, (jsatomid)slot);
                return JS_TRUE;
            }
        }

        if (!js_EmitTree(cx, cg, left))
            return JS_FALSE;
    }

    /* The right side of the descendant operator is implicitly quoted. */
    JS_ASSERT(op != JSOP_DESCENDANTS || right->pn_type != TOK_STRING ||
              right->pn_op == JSOP_QNAMEPART);
    if (!js_EmitTree(cx, cg, right))
        return JS_FALSE;
    if (js_NewSrcNote2(cx, cg, SRC_PCBASE, CG_OFFSET(cg) - top) < 0)
        return JS_FALSE;
    return js_Emit1(cx, cg, op) >= 0;
}

static JSBool
EmitNumberOp(JSContext *cx, jsdouble dval, JSCodeGenerator *cg)
{
    int32_t ival;
    uint32 u;
    ptrdiff_t off;
    jsbytecode *pc;

    if (JSDOUBLE_IS_INT32(dval, &ival)) {
        if (ival == 0)
            return js_Emit1(cx, cg, JSOP_ZERO) >= 0;
        if (ival == 1)
            return js_Emit1(cx, cg, JSOP_ONE) >= 0;
        if ((jsint)(int8)ival == ival)
            return js_Emit2(cx, cg, JSOP_INT8, (jsbytecode)(int8)ival) >= 0;

        u = (uint32)ival;
        if (u < JS_BIT(16)) {
            EMIT_UINT16_IMM_OP(JSOP_UINT16, u);
        } else if (u < JS_BIT(24)) {
            off = js_EmitN(cx, cg, JSOP_UINT24, 3);
            if (off < 0)
                return JS_FALSE;
            pc = CG_CODE(cg, off);
            SET_UINT24(pc, u);
        } else {
            off = js_EmitN(cx, cg, JSOP_INT32, 4);
            if (off < 0)
                return JS_FALSE;
            pc = CG_CODE(cg, off);
            SET_INT32(pc, ival);
        }
        return JS_TRUE;
    }

    if (!cg->constList.append(DoubleValue(dval)))
        return JS_FALSE;

    return EmitIndexOp(cx, JSOP_DOUBLE, cg->constList.length() - 1, cg);
}

/*
 * To avoid bloating all parse nodes for the special case of switch, values are
 * allocated in the temp pool and pointed to by the parse node. These values
 * are not currently recycled (like parse nodes) and the temp pool is only
 * flushed at the end of compiling a script, so these values are technically
 * leaked. This would only be a problem for scripts containing a large number
 * of large switches, which seems unlikely.
 */
static Value *
AllocateSwitchConstant(JSContext *cx)
{
    Value *pv;
    JS_ARENA_ALLOCATE_TYPE(pv, Value, &cx->tempPool);
    return pv;
}

static JSBool
EmitSwitch(JSContext *cx, JSCodeGenerator *cg, JSParseNode *pn,
           JSStmtInfo *stmtInfo)
{
    JSOp switchOp;
    JSBool ok, hasDefault, constPropagated;
    ptrdiff_t top, off, defaultOffset;
    JSParseNode *pn2, *pn3, *pn4;
    uint32 caseCount, tableLength;
    JSParseNode **table;
    int32_t i, low, high;
    JSAtomListElement *ale;
    intN noteIndex;
    size_t switchSize, tableSize;
    jsbytecode *pc, *savepc;
#if JS_HAS_BLOCK_SCOPE
    jsint count;
#endif

    /* Try for most optimal, fall back if not dense ints, and per ECMAv2. */
    switchOp = JSOP_TABLESWITCH;
    ok = JS_TRUE;
    hasDefault = constPropagated = JS_FALSE;
    defaultOffset = -1;

    /*
     * If the switch contains let variables scoped by its body, model the
     * resulting block on the stack first, before emitting the discriminant's
     * bytecode (in case the discriminant contains a stack-model dependency
     * such as a let expression).
     */
    pn2 = pn->pn_right;
#if JS_HAS_BLOCK_SCOPE
    if (pn2->pn_type == TOK_LEXICALSCOPE) {
        /*
         * Push the body's block scope before discriminant code-gen for proper
         * static block scope linkage in case the discriminant contains a let
         * expression.  The block's locals must lie under the discriminant on
         * the stack so that case-dispatch bytecodes can find the discriminant
         * on top of stack.
         */
        count = OBJ_BLOCK_COUNT(cx, pn2->pn_objbox->object);
        js_PushBlockScope(cg, stmtInfo, pn2->pn_objbox->object, -1);
        stmtInfo->type = STMT_SWITCH;

        /* Emit JSOP_ENTERBLOCK before code to evaluate the discriminant. */
        if (!EmitEnterBlock(cx, pn2, cg))
            return JS_FALSE;

        /*
         * Pop the switch's statement info around discriminant code-gen.  Note
         * how this leaves cg->blockChain referencing the switch's
         * block scope object, which is necessary for correct block parenting
         * in the case where the discriminant contains a let expression.
         */
        cg->topStmt = stmtInfo->down;
        cg->topScopeStmt = stmtInfo->downScope;
    }
#ifdef __GNUC__
    else {
        count = 0;
    }
#endif
#endif

    /*
     * Emit code for the discriminant first (or nearly first, in the case of a
     * switch whose body is a block scope).
     */
    if (!js_EmitTree(cx, cg, pn->pn_left))
        return JS_FALSE;

    /* Switch bytecodes run from here till end of final case. */
    top = CG_OFFSET(cg);
#if !JS_HAS_BLOCK_SCOPE
    js_PushStatement(cg, stmtInfo, STMT_SWITCH, top);
#else
    if (pn2->pn_type == TOK_LC) {
        js_PushStatement(cg, stmtInfo, STMT_SWITCH, top);
    } else {
        /* Re-push the switch's statement info record. */
        cg->topStmt = cg->topScopeStmt = stmtInfo;

        /* Set the statement info record's idea of top. */
        stmtInfo->update = top;

        /* Advance pn2 to refer to the switch case list. */
        pn2 = pn2->expr();
    }
#endif

    caseCount = pn2->pn_count;
    tableLength = 0;
    table = NULL;

    if (caseCount == 0 ||
        (caseCount == 1 &&
         (hasDefault = (pn2->pn_head->pn_type == TOK_DEFAULT)))) {
        caseCount = 0;
        low = 0;
        high = -1;
    } else {
#define INTMAP_LENGTH   256
        jsbitmap intmap_space[INTMAP_LENGTH];
        jsbitmap *intmap = NULL;
        int32 intmap_bitlen = 0;

        low  = JSVAL_INT_MAX;
        high = JSVAL_INT_MIN;

        for (pn3 = pn2->pn_head; pn3; pn3 = pn3->pn_next) {
            if (pn3->pn_type == TOK_DEFAULT) {
                hasDefault = JS_TRUE;
                caseCount--;    /* one of the "cases" was the default */
                continue;
            }

            JS_ASSERT(pn3->pn_type == TOK_CASE);
            if (switchOp == JSOP_CONDSWITCH)
                continue;

            pn4 = pn3->pn_left;
            while (pn4->pn_type == TOK_RP)
                pn4 = pn4->pn_kid;

            Value constVal;
            switch (pn4->pn_type) {
              case TOK_NUMBER:
                constVal.setNumber(pn4->pn_dval);
                break;
              case TOK_STRING:
                constVal.setString(ATOM_TO_STRING(pn4->pn_atom));
                break;
              case TOK_NAME:
                if (!pn4->maybeExpr()) {
                    ok = LookupCompileTimeConstant(cx, cg, pn4->pn_atom, &constVal);
                    if (!ok)
                        goto release;
                    if (!constVal.isMagic(JS_NO_CONSTANT)) {
                        if (constVal.isObject()) {
                            /*
                             * XXX JSOP_LOOKUPSWITCH does not support const-
                             * propagated object values, see bug 407186.
                             */
                            switchOp = JSOP_CONDSWITCH;
                            continue;
                        }
                        constPropagated = JS_TRUE;
                        break;
                    }
                }
                /* FALL THROUGH */
              case TOK_PRIMARY:
                if (pn4->pn_op == JSOP_TRUE) {
                    constVal.setBoolean(true);
                    break;
                }
                if (pn4->pn_op == JSOP_FALSE) {
                    constVal.setBoolean(false);
                    break;
                }
                if (pn4->pn_op == JSOP_NULL) {
                    constVal.setNull();
                    break;
                }
                /* FALL THROUGH */
              default:
                switchOp = JSOP_CONDSWITCH;
                continue;
            }
            JS_ASSERT(constVal.isPrimitive());

            pn3->pn_pval = AllocateSwitchConstant(cx);
            if (!pn3->pn_pval) {
                ok = JS_FALSE;
                goto release;
            }

            *pn3->pn_pval = constVal;

            if (switchOp != JSOP_TABLESWITCH)
                continue;
            if (!pn3->pn_pval->isInt32()) {
                switchOp = JSOP_LOOKUPSWITCH;
                continue;
            }
            i = pn3->pn_pval->toInt32();
            if ((jsuint)(i + (jsint)JS_BIT(15)) >= (jsuint)JS_BIT(16)) {
                switchOp = JSOP_LOOKUPSWITCH;
                continue;
            }
            if (i < low)
                low = i;
            if (high < i)
                high = i;

            /*
             * Check for duplicates, which require a JSOP_LOOKUPSWITCH.
             * We bias i by 65536 if it's negative, and hope that's a rare
             * case (because it requires a malloc'd bitmap).
             */
            if (i < 0)
                i += JS_BIT(16);
            if (i >= intmap_bitlen) {
                if (!intmap &&
                    i < (INTMAP_LENGTH << JS_BITS_PER_WORD_LOG2)) {
                    intmap = intmap_space;
                    intmap_bitlen = INTMAP_LENGTH << JS_BITS_PER_WORD_LOG2;
                } else {
                    /* Just grab 8K for the worst-case bitmap. */
                    intmap_bitlen = JS_BIT(16);
                    intmap = (jsbitmap *)
                        cx->malloc((JS_BIT(16) >> JS_BITS_PER_WORD_LOG2)
                                   * sizeof(jsbitmap));
                    if (!intmap) {
                        JS_ReportOutOfMemory(cx);
                        return JS_FALSE;
                    }
                }
                memset(intmap, 0, intmap_bitlen >> JS_BITS_PER_BYTE_LOG2);
            }
            if (JS_TEST_BIT(intmap, i)) {
                switchOp = JSOP_LOOKUPSWITCH;
                continue;
            }
            JS_SET_BIT(intmap, i);
        }

      release:
        if (intmap && intmap != intmap_space)
            cx->free(intmap);
        if (!ok)
            return JS_FALSE;

        /*
         * Compute table length and select lookup instead if overlarge or
         * more than half-sparse.
         */
        if (switchOp == JSOP_TABLESWITCH) {
            tableLength = (uint32)(high - low + 1);
            if (tableLength >= JS_BIT(16) || tableLength > 2 * caseCount)
                switchOp = JSOP_LOOKUPSWITCH;
        } else if (switchOp == JSOP_LOOKUPSWITCH) {
            /*
             * Lookup switch supports only atom indexes below 64K limit.
             * Conservatively estimate the maximum possible index during
             * switch generation and use conditional switch if it exceeds
             * the limit.
             */
            if (caseCount + cg->constList.length() > JS_BIT(16))
                switchOp = JSOP_CONDSWITCH;
        }
    }

    /*
     * Emit a note with two offsets: first tells total switch code length,
     * second tells offset to first JSOP_CASE if condswitch.
     */
    noteIndex = js_NewSrcNote3(cx, cg, SRC_SWITCH, 0, 0);
    if (noteIndex < 0)
        return JS_FALSE;

    if (switchOp == JSOP_CONDSWITCH) {
        /*
         * 0 bytes of immediate for unoptimized ECMAv2 switch.
         */
        switchSize = 0;
    } else if (switchOp == JSOP_TABLESWITCH) {
        /*
         * 3 offsets (len, low, high) before the table, 1 per entry.
         */
        switchSize = (size_t)(JUMP_OFFSET_LEN * (3 + tableLength));
    } else {
        /*
         * JSOP_LOOKUPSWITCH:
         * 1 offset (len) and 1 atom index (npairs) before the table,
         * 1 atom index and 1 jump offset per entry.
         */
        switchSize = (size_t)(JUMP_OFFSET_LEN + INDEX_LEN +
                              (INDEX_LEN + JUMP_OFFSET_LEN) * caseCount);
    }

    /*
     * Emit switchOp followed by switchSize bytes of jump or lookup table.
     *
     * If switchOp is JSOP_LOOKUPSWITCH or JSOP_TABLESWITCH, it is crucial
     * to emit the immediate operand(s) by which bytecode readers such as
     * BuildSpanDepTable discover the length of the switch opcode *before*
     * calling js_SetJumpOffset (which may call BuildSpanDepTable).  It's
     * also important to zero all unknown jump offset immediate operands,
     * so they can be converted to span dependencies with null targets to
     * be computed later (js_EmitN zeros switchSize bytes after switchOp).
     */
    if (js_EmitN(cx, cg, switchOp, switchSize) < 0)
        return JS_FALSE;

    off = -1;
    if (switchOp == JSOP_CONDSWITCH) {
        intN caseNoteIndex = -1;
        JSBool beforeCases = JS_TRUE;

        /* Emit code for evaluating cases and jumping to case statements. */
        for (pn3 = pn2->pn_head; pn3; pn3 = pn3->pn_next) {
            pn4 = pn3->pn_left;
            if (pn4 && !js_EmitTree(cx, cg, pn4))
                return JS_FALSE;
            if (caseNoteIndex >= 0) {
                /* off is the previous JSOP_CASE's bytecode offset. */
                if (!js_SetSrcNoteOffset(cx, cg, (uintN)caseNoteIndex, 0,
                                         CG_OFFSET(cg) - off)) {
                    return JS_FALSE;
                }
            }
            if (!pn4) {
                JS_ASSERT(pn3->pn_type == TOK_DEFAULT);
                continue;
            }
            caseNoteIndex = js_NewSrcNote2(cx, cg, SRC_PCDELTA, 0);
            if (caseNoteIndex < 0)
                return JS_FALSE;
            off = EmitJump(cx, cg, JSOP_CASE, 0);
            if (off < 0)
                return JS_FALSE;
            pn3->pn_offset = off;
            if (beforeCases) {
                uintN noteCount, noteCountDelta;

                /* Switch note's second offset is to first JSOP_CASE. */
                noteCount = CG_NOTE_COUNT(cg);
                if (!js_SetSrcNoteOffset(cx, cg, (uintN)noteIndex, 1,
                                         off - top)) {
                    return JS_FALSE;
                }
                noteCountDelta = CG_NOTE_COUNT(cg) - noteCount;
                if (noteCountDelta != 0)
                    caseNoteIndex += noteCountDelta;
                beforeCases = JS_FALSE;
            }
        }

        /*
         * If we didn't have an explicit default (which could fall in between
         * cases, preventing us from fusing this js_SetSrcNoteOffset with the
         * call in the loop above), link the last case to the implicit default
         * for the decompiler.
         */
        if (!hasDefault &&
            caseNoteIndex >= 0 &&
            !js_SetSrcNoteOffset(cx, cg, (uintN)caseNoteIndex, 0,
                                 CG_OFFSET(cg) - off)) {
            return JS_FALSE;
        }

        /* Emit default even if no explicit default statement. */
        defaultOffset = EmitJump(cx, cg, JSOP_DEFAULT, 0);
        if (defaultOffset < 0)
            return JS_FALSE;
    } else {
        pc = CG_CODE(cg, top + JUMP_OFFSET_LEN);

        if (switchOp == JSOP_TABLESWITCH) {
            /* Fill in switch bounds, which we know fit in 16-bit offsets. */
            SET_JUMP_OFFSET(pc, low);
            pc += JUMP_OFFSET_LEN;
            SET_JUMP_OFFSET(pc, high);
            pc += JUMP_OFFSET_LEN;

            /*
             * Use malloc to avoid arena bloat for programs with many switches.
             * We free table if non-null at label out, so all control flow must
             * exit this function through goto out or goto bad.
             */
            if (tableLength != 0) {
                tableSize = (size_t)tableLength * sizeof *table;
                table = (JSParseNode **) cx->malloc(tableSize);
                if (!table)
                    return JS_FALSE;
                memset(table, 0, tableSize);
                for (pn3 = pn2->pn_head; pn3; pn3 = pn3->pn_next) {
                    if (pn3->pn_type == TOK_DEFAULT)
                        continue;
                    i = pn3->pn_pval->toInt32();
                    i -= low;
                    JS_ASSERT((uint32)i < tableLength);
                    table[i] = pn3;
                }
            }
        } else {
            JS_ASSERT(switchOp == JSOP_LOOKUPSWITCH);

            /* Fill in the number of cases. */
            SET_INDEX(pc, caseCount);
            pc += INDEX_LEN;
        }

        /*
         * After this point, all control flow involving JSOP_TABLESWITCH
         * must set ok and goto out to exit this function.  To keep things
         * simple, all switchOp cases exit that way.
         */
        MUST_FLOW_THROUGH("out");
        if (cg->spanDeps) {
            /*
             * We have already generated at least one big jump so we must
             * explicitly add span dependencies for the switch jumps. When
             * called below, js_SetJumpOffset can only do it when patching
             * the first big jump or when cg->spanDeps is null.
             */
            if (!AddSwitchSpanDeps(cx, cg, CG_CODE(cg, top)))
                goto bad;
        }

        if (constPropagated) {
            /*
             * Skip switchOp, as we are not setting jump offsets in the two
             * for loops below.  We'll restore CG_NEXT(cg) from savepc after,
             * unless there was an error.
             */
            savepc = CG_NEXT(cg);
            CG_NEXT(cg) = pc + 1;
            if (switchOp == JSOP_TABLESWITCH) {
                for (i = 0; i < (jsint)tableLength; i++) {
                    pn3 = table[i];
                    if (pn3 &&
                        (pn4 = pn3->pn_left) != NULL &&
                        pn4->pn_type == TOK_NAME) {
                        /* Note a propagated constant with the const's name. */
                        JS_ASSERT(!pn4->maybeExpr());
                        ale = cg->atomList.add(cg->parser, pn4->pn_atom);
                        if (!ale)
                            goto bad;
                        CG_NEXT(cg) = pc;
                        if (js_NewSrcNote2(cx, cg, SRC_LABEL, (ptrdiff_t)
                                           ALE_INDEX(ale)) < 0) {
                            goto bad;
                        }
                    }
                    pc += JUMP_OFFSET_LEN;
                }
            } else {
                for (pn3 = pn2->pn_head; pn3; pn3 = pn3->pn_next) {
                    pn4 = pn3->pn_left;
                    if (pn4 && pn4->pn_type == TOK_NAME) {
                        /* Note a propagated constant with the const's name. */
                        JS_ASSERT(!pn4->maybeExpr());
                        ale = cg->atomList.add(cg->parser, pn4->pn_atom);
                        if (!ale)
                            goto bad;
                        CG_NEXT(cg) = pc;
                        if (js_NewSrcNote2(cx, cg, SRC_LABEL, (ptrdiff_t)
                                           ALE_INDEX(ale)) < 0) {
                            goto bad;
                        }
                    }
                    pc += INDEX_LEN + JUMP_OFFSET_LEN;
                }
            }
            CG_NEXT(cg) = savepc;
        }
    }

    /* Emit code for each case's statements, copying pn_offset up to pn3. */
    for (pn3 = pn2->pn_head; pn3; pn3 = pn3->pn_next) {
        if (switchOp == JSOP_CONDSWITCH && pn3->pn_type != TOK_DEFAULT)
            CHECK_AND_SET_JUMP_OFFSET_AT_CUSTOM(cx, cg, pn3->pn_offset, goto bad);
        pn4 = pn3->pn_right;
        ok = js_EmitTree(cx, cg, pn4);
        if (!ok)
            goto out;
        pn3->pn_offset = pn4->pn_offset;
        if (pn3->pn_type == TOK_DEFAULT)
            off = pn3->pn_offset - top;
    }

    if (!hasDefault) {
        /* If no default case, offset for default is to end of switch. */
        off = CG_OFFSET(cg) - top;
    }

    /* We better have set "off" by now. */
    JS_ASSERT(off != -1);

    /* Set the default offset (to end of switch if no default). */
    if (switchOp == JSOP_CONDSWITCH) {
        pc = NULL;
        JS_ASSERT(defaultOffset != -1);
        ok = js_SetJumpOffset(cx, cg, CG_CODE(cg, defaultOffset),
                              off - (defaultOffset - top));
        if (!ok)
            goto out;
    } else {
        pc = CG_CODE(cg, top);
        ok = js_SetJumpOffset(cx, cg, pc, off);
        if (!ok)
            goto out;
        pc += JUMP_OFFSET_LEN;
    }

    /* Set the SRC_SWITCH note's offset operand to tell end of switch. */
    off = CG_OFFSET(cg) - top;
    ok = js_SetSrcNoteOffset(cx, cg, (uintN)noteIndex, 0, off);
    if (!ok)
        goto out;

    if (switchOp == JSOP_TABLESWITCH) {
        /* Skip over the already-initialized switch bounds. */
        pc += 2 * JUMP_OFFSET_LEN;

        /* Fill in the jump table, if there is one. */
        for (i = 0; i < (jsint)tableLength; i++) {
            pn3 = table[i];
            off = pn3 ? pn3->pn_offset - top : 0;
            ok = js_SetJumpOffset(cx, cg, pc, off);
            if (!ok)
                goto out;
            pc += JUMP_OFFSET_LEN;
        }
    } else if (switchOp == JSOP_LOOKUPSWITCH) {
        /* Skip over the already-initialized number of cases. */
        pc += INDEX_LEN;

        for (pn3 = pn2->pn_head; pn3; pn3 = pn3->pn_next) {
            if (pn3->pn_type == TOK_DEFAULT)
                continue;
            if (!cg->constList.append(*pn3->pn_pval))
                goto bad;
            SET_INDEX(pc, cg->constList.length() - 1);
            pc += INDEX_LEN;

            off = pn3->pn_offset - top;
            ok = js_SetJumpOffset(cx, cg, pc, off);
            if (!ok)
                goto out;
            pc += JUMP_OFFSET_LEN;
        }
    }

out:
    if (table)
        cx->free(table);
    if (ok) {
        ok = js_PopStatementCG(cx, cg);

#if JS_HAS_BLOCK_SCOPE
        if (ok && pn->pn_right->pn_type == TOK_LEXICALSCOPE)
            EMIT_UINT16_IMM_OP(JSOP_LEAVEBLOCK, count);
#endif
    }
    return ok;

bad:
    ok = JS_FALSE;
    goto out;
}

JSBool
js_EmitFunctionScript(JSContext *cx, JSCodeGenerator *cg, JSParseNode *body)
{
    if (cg->flags & TCF_FUN_IS_GENERATOR) {
        /* JSOP_GENERATOR must be the first instruction. */
        CG_SWITCH_TO_PROLOG(cg);
        JS_ASSERT(CG_NEXT(cg) == CG_BASE(cg));
        if (js_Emit1(cx, cg, JSOP_GENERATOR) < 0)
            return false;
        CG_SWITCH_TO_MAIN(cg);
    } else {
        /*
         * Emit a trace hint opcode only if not in a generator, since generators
         * are not yet traced and both want to be the first instruction.
         */
        if (js_Emit1(cx, cg, JSOP_TRACE) < 0)
            return false;
    }

    if (cg->flags & TCF_FUN_UNBRAND_THIS) {
        if (js_Emit1(cx, cg, JSOP_UNBRANDTHIS) < 0)
            return false;
    }

    return js_EmitTree(cx, cg, body) &&
           js_Emit1(cx, cg, JSOP_STOP) >= 0 &&
           js_NewScriptFromCG(cx, cg);
}

/* A macro for inlining at the top of js_EmitTree (whence it came). */
#define UPDATE_LINE_NUMBER_NOTES(cx, cg, line)                                \
    JS_BEGIN_MACRO                                                            \
        uintN line_ = (line);                                                 \
        uintN delta_ = line_ - CG_CURRENT_LINE(cg);                           \
        if (delta_ != 0) {                                                    \
            /*                                                                \
             * Encode any change in the current source line number by using   \
             * either several SRC_NEWLINE notes or just one SRC_SETLINE note, \
             * whichever consumes less space.                                 \
             *                                                                \
             * NB: We handle backward line number deltas (possible with for   \
             * loops where the update part is emitted after the body, but its \
             * line number is <= any line number in the body) here by letting \
             * unsigned delta_ wrap to a very large number, which triggers a  \
             * SRC_SETLINE.                                                   \
             */                                                               \
            CG_CURRENT_LINE(cg) = line_;                                      \
            if (delta_ >= (uintN)(2 + ((line_ > SN_3BYTE_OFFSET_MASK)<<1))) { \
                if (js_NewSrcNote2(cx, cg, SRC_SETLINE, (ptrdiff_t)line_) < 0)\
                    return JS_FALSE;                                          \
            } else {                                                          \
                do {                                                          \
                    if (js_NewSrcNote(cx, cg, SRC_NEWLINE) < 0)               \
                        return JS_FALSE;                                      \
                } while (--delta_ != 0);                                      \
            }                                                                 \
        }                                                                     \
    JS_END_MACRO

/* A function, so that we avoid macro-bloating all the other callsites. */
static JSBool
UpdateLineNumberNotes(JSContext *cx, JSCodeGenerator *cg, uintN line)
{
    UPDATE_LINE_NUMBER_NOTES(cx, cg, line);
    return JS_TRUE;
}

static JSBool
MaybeEmitVarDecl(JSContext *cx, JSCodeGenerator *cg, JSOp prologOp,
                 JSParseNode *pn, jsatomid *result)
{
    jsatomid atomIndex;
    JSAtomListElement *ale;

    if (!pn->pn_cookie.isFree()) {
        atomIndex = (jsatomid) pn->pn_cookie.slot();
    } else {
        ale = cg->atomList.add(cg->parser, pn->pn_atom);
        if (!ale)
            return JS_FALSE;
        atomIndex = ALE_INDEX(ale);
    }

    if (JOF_OPTYPE(pn->pn_op) == JOF_ATOM &&
        (!cg->inFunction() || (cg->flags & TCF_FUN_HEAVYWEIGHT)) &&
        js_CodeSpec[pn->pn_op].type() != JOF_GLOBAL)
    {
        CG_SWITCH_TO_PROLOG(cg);
        if (!UpdateLineNumberNotes(cx, cg, pn->pn_pos.begin.lineno))
            return JS_FALSE;
        EMIT_INDEX_OP(prologOp, atomIndex);
        CG_SWITCH_TO_MAIN(cg);
    }

    if (JOF_OPTYPE(pn->pn_op) == JOF_LOCAL &&
        !(cg->flags & TCF_FUN_USES_EVAL) &&
        pn->pn_defn &&
        (((JSDefinition *)pn)->pn_dflags & PND_CLOSED))
    {
        CG_SWITCH_TO_PROLOG(cg);
        EMIT_UINT16_IMM_OP(JSOP_DEFUPVAR, pn->pn_cookie.asInteger());
        CG_SWITCH_TO_MAIN(cg);
    }

    if (result)
        *result = atomIndex;
    return JS_TRUE;
}

#if JS_HAS_DESTRUCTURING

typedef JSBool
(*DestructuringDeclEmitter)(JSContext *cx, JSCodeGenerator *cg, JSOp prologOp,
                            JSParseNode *pn);

static JSBool
EmitDestructuringDecl(JSContext *cx, JSCodeGenerator *cg, JSOp prologOp,
                      JSParseNode *pn)
{
    JS_ASSERT(pn->pn_type == TOK_NAME);
    if (!BindNameToSlot(cx, cg, pn))
        return JS_FALSE;

    JS_ASSERT(PN_OP(pn) != JSOP_ARGUMENTS && PN_OP(pn) != JSOP_CALLEE);
    return MaybeEmitVarDecl(cx, cg, prologOp, pn, NULL);
}

static JSBool
EmitDestructuringDecls(JSContext *cx, JSCodeGenerator *cg, JSOp prologOp,
                       JSParseNode *pn)
{
    JSParseNode *pn2, *pn3;
    DestructuringDeclEmitter emitter;

    if (pn->pn_type == TOK_RB) {
        for (pn2 = pn->pn_head; pn2; pn2 = pn2->pn_next) {
            if (pn2->pn_type == TOK_COMMA)
                continue;
            emitter = (pn2->pn_type == TOK_NAME)
                      ? EmitDestructuringDecl
                      : EmitDestructuringDecls;
            if (!emitter(cx, cg, prologOp, pn2))
                return JS_FALSE;
        }
    } else {
        JS_ASSERT(pn->pn_type == TOK_RC);
        for (pn2 = pn->pn_head; pn2; pn2 = pn2->pn_next) {
            pn3 = pn2->pn_right;
            emitter = (pn3->pn_type == TOK_NAME)
                      ? EmitDestructuringDecl
                      : EmitDestructuringDecls;
            if (!emitter(cx, cg, prologOp, pn3))
                return JS_FALSE;
        }
    }
    return JS_TRUE;
}

static JSBool
EmitDestructuringOpsHelper(JSContext *cx, JSCodeGenerator *cg, JSParseNode *pn);

static JSBool
EmitDestructuringLHS(JSContext *cx, JSCodeGenerator *cg, JSParseNode *pn)
{
    /*
     * Now emit the lvalue opcode sequence.  If the lvalue is a nested
     * destructuring initialiser-form, call ourselves to handle it, then
     * pop the matched value.  Otherwise emit an lvalue bytecode sequence
     * ending with a JSOP_ENUMELEM or equivalent op.
     */
    if (pn->pn_type == TOK_RB || pn->pn_type == TOK_RC) {
        if (!EmitDestructuringOpsHelper(cx, cg, pn))
            return JS_FALSE;
        if (js_Emit1(cx, cg, JSOP_POP) < 0)
            return JS_FALSE;
    } else {
        if (pn->pn_type == TOK_NAME) {
            if (!BindNameToSlot(cx, cg, pn))
                return JS_FALSE;
            if (pn->isConst() && !pn->isInitialized())
                return js_Emit1(cx, cg, JSOP_POP) >= 0;
        }

        switch (pn->pn_op) {
          case JSOP_SETNAME:
          case JSOP_SETGNAME:
            /*
             * NB: pn is a PN_NAME node, not a PN_BINARY.  Nevertheless,
             * we want to emit JSOP_ENUMELEM, which has format JOF_ELEM.
             * So here and for JSOP_ENUMCONSTELEM, we use EmitElemOp.
             */
            if (!EmitElemOp(cx, pn, JSOP_ENUMELEM, cg))
                return JS_FALSE;
            break;

          case JSOP_SETCONST:
            if (!EmitElemOp(cx, pn, JSOP_ENUMCONSTELEM, cg))
                return JS_FALSE;
            break;

          case JSOP_SETLOCAL:
          {
            jsuint slot = pn->pn_cookie.asInteger();
            EMIT_UINT16_IMM_OP(JSOP_SETLOCALPOP, slot);
            break;
          }

          case JSOP_SETARG:
          case JSOP_SETGLOBAL:
          {
            jsuint slot = pn->pn_cookie.asInteger();
            EMIT_UINT16_IMM_OP(PN_OP(pn), slot);
            if (js_Emit1(cx, cg, JSOP_POP) < 0)
                return JS_FALSE;
            break;
          }

          default:
          {
            ptrdiff_t top;

            top = CG_OFFSET(cg);
            if (!js_EmitTree(cx, cg, pn))
                return JS_FALSE;
            if (js_NewSrcNote2(cx, cg, SRC_PCBASE, CG_OFFSET(cg) - top) < 0)
                return JS_FALSE;
            if (js_Emit1(cx, cg, JSOP_ENUMELEM) < 0)
                return JS_FALSE;
            break;
          }

          case JSOP_ENUMELEM:
            JS_ASSERT(0);
        }
    }

    return JS_TRUE;
}

/*
 * Recursive helper for EmitDestructuringOps.
 *
 * Given a value to destructure on the stack, walk over an object or array
 * initialiser at pn, emitting bytecodes to match property values and store
 * them in the lvalues identified by the matched property names.
 */
static JSBool
EmitDestructuringOpsHelper(JSContext *cx, JSCodeGenerator *cg, JSParseNode *pn)
{
    jsuint index;
    JSParseNode *pn2, *pn3;
    JSBool doElemOp;

#ifdef DEBUG
    intN stackDepth = cg->stackDepth;
    JS_ASSERT(stackDepth != 0);
    JS_ASSERT(pn->pn_arity == PN_LIST);
    JS_ASSERT(pn->pn_type == TOK_RB || pn->pn_type == TOK_RC);
#endif

    if (pn->pn_count == 0) {
        /* Emit a DUP;POP sequence for the decompiler. */
        return js_Emit1(cx, cg, JSOP_DUP) >= 0 &&
               js_Emit1(cx, cg, JSOP_POP) >= 0;
    }

    index = 0;
    for (pn2 = pn->pn_head; pn2; pn2 = pn2->pn_next) {
        /*
         * Duplicate the value being destructured to use as a reference base.
         * If dup is not the first one, annotate it for the decompiler.
         */
        if (pn2 != pn->pn_head && js_NewSrcNote(cx, cg, SRC_CONTINUE) < 0)
            return JS_FALSE;
        if (js_Emit1(cx, cg, JSOP_DUP) < 0)
            return JS_FALSE;

        /*
         * Now push the property name currently being matched, which is either
         * the array initialiser's current index, or the current property name
         * "label" on the left of a colon in the object initialiser.  Set pn3
         * to the lvalue node, which is in the value-initializing position.
         */
        doElemOp = JS_TRUE;
        if (pn->pn_type == TOK_RB) {
            if (!EmitNumberOp(cx, index, cg))
                return JS_FALSE;
            pn3 = pn2;
        } else {
            JS_ASSERT(pn->pn_type == TOK_RC);
            JS_ASSERT(pn2->pn_type == TOK_COLON);
            pn3 = pn2->pn_left;
            if (pn3->pn_type == TOK_NUMBER) {
                /*
                 * If we are emitting an object destructuring initialiser,
                 * annotate the index op with SRC_INITPROP so we know we are
                 * not decompiling an array initialiser.
                 */
                if (js_NewSrcNote(cx, cg, SRC_INITPROP) < 0)
                    return JS_FALSE;
                if (!EmitNumberOp(cx, pn3->pn_dval, cg))
                    return JS_FALSE;
            } else {
                JS_ASSERT(pn3->pn_type == TOK_STRING ||
                          pn3->pn_type == TOK_NAME);
                if (!EmitAtomOp(cx, pn3, JSOP_GETPROP, cg))
                    return JS_FALSE;
                doElemOp = JS_FALSE;
            }
            pn3 = pn2->pn_right;
        }

        if (doElemOp) {
            /*
             * Ok, get the value of the matching property name.  This leaves
             * that value on top of the value being destructured, so the stack
             * is one deeper than when we started.
             */
            if (js_Emit1(cx, cg, JSOP_GETELEM) < 0)
                return JS_FALSE;
            JS_ASSERT(cg->stackDepth == stackDepth + 1);
        }

        /* Nullary comma node makes a hole in the array destructurer. */
        if (pn3->pn_type == TOK_COMMA && pn3->pn_arity == PN_NULLARY) {
            JS_ASSERT(pn->pn_type == TOK_RB);
            JS_ASSERT(pn2 == pn3);
            if (js_Emit1(cx, cg, JSOP_POP) < 0)
                return JS_FALSE;
        } else {
            if (!EmitDestructuringLHS(cx, cg, pn3))
                return JS_FALSE;
        }

        JS_ASSERT(cg->stackDepth == stackDepth);
        ++index;
    }

    return JS_TRUE;
}

static ptrdiff_t
OpToDeclType(JSOp op)
{
    switch (op) {
      case JSOP_NOP:
        return SRC_DECL_LET;
      case JSOP_DEFCONST:
        return SRC_DECL_CONST;
      case JSOP_DEFVAR:
        return SRC_DECL_VAR;
      default:
        return SRC_DECL_NONE;
    }
}

static JSBool
EmitDestructuringOps(JSContext *cx, JSCodeGenerator *cg, JSOp prologOp,
                     JSParseNode *pn)
{
    /*
     * If we're called from a variable declaration, help the decompiler by
     * annotating the first JSOP_DUP that EmitDestructuringOpsHelper emits.
     * If the destructuring initialiser is empty, our helper will emit a
     * JSOP_DUP followed by a JSOP_POP for the decompiler.
     */
    if (js_NewSrcNote2(cx, cg, SRC_DESTRUCT, OpToDeclType(prologOp)) < 0)
        return JS_FALSE;

    /*
     * Call our recursive helper to emit the destructuring assignments and
     * related stack manipulations.
     */
    return EmitDestructuringOpsHelper(cx, cg, pn);
}

static JSBool
EmitGroupAssignment(JSContext *cx, JSCodeGenerator *cg, JSOp prologOp,
                    JSParseNode *lhs, JSParseNode *rhs)
{
    jsuint depth, limit, i, nslots;
    JSParseNode *pn;

    depth = limit = (uintN) cg->stackDepth;
    for (pn = rhs->pn_head; pn; pn = pn->pn_next) {
        if (limit == JS_BIT(16)) {
            ReportCompileErrorNumber(cx, CG_TS(cg), rhs, JSREPORT_ERROR, JSMSG_ARRAY_INIT_TOO_BIG);
            return JS_FALSE;
        }

        /* MaybeEmitGroupAssignment won't call us if rhs is holey. */
        JS_ASSERT(!(pn->pn_type == TOK_COMMA && pn->pn_arity == PN_NULLARY));
        if (!js_EmitTree(cx, cg, pn))
            return JS_FALSE;
        ++limit;
    }

    if (js_NewSrcNote2(cx, cg, SRC_GROUPASSIGN, OpToDeclType(prologOp)) < 0)
        return JS_FALSE;

    i = depth;
    for (pn = lhs->pn_head; pn; pn = pn->pn_next, ++i) {
        /* MaybeEmitGroupAssignment requires lhs->pn_count <= rhs->pn_count. */
        JS_ASSERT(i < limit);
        jsint slot = AdjustBlockSlot(cx, cg, i);
        if (slot < 0)
            return JS_FALSE;
        EMIT_UINT16_IMM_OP(JSOP_GETLOCAL, slot);

        if (pn->pn_type == TOK_COMMA && pn->pn_arity == PN_NULLARY) {
            if (js_Emit1(cx, cg, JSOP_POP) < 0)
                return JS_FALSE;
        } else {
            if (!EmitDestructuringLHS(cx, cg, pn))
                return JS_FALSE;
        }
    }

    nslots = limit - depth;
    EMIT_UINT16_IMM_OP(JSOP_POPN, nslots);
    cg->stackDepth = (uintN) depth;
    return JS_TRUE;
}

/*
 * Helper called with pop out param initialized to a JSOP_POP* opcode.  If we
 * can emit a group assignment sequence, which results in 0 stack depth delta,
 * we set *pop to JSOP_NOP so callers can veto emitting pn followed by a pop.
 */
static JSBool
MaybeEmitGroupAssignment(JSContext *cx, JSCodeGenerator *cg, JSOp prologOp,
                         JSParseNode *pn, JSOp *pop)
{
    JSParseNode *lhs, *rhs;

    JS_ASSERT(pn->pn_type == TOK_ASSIGN);
    JS_ASSERT(*pop == JSOP_POP || *pop == JSOP_POPV);
    lhs = pn->pn_left;
    rhs = pn->pn_right;
    if (lhs->pn_type == TOK_RB && rhs->pn_type == TOK_RB &&
        !(rhs->pn_xflags & PNX_HOLEY) &&
        lhs->pn_count <= rhs->pn_count) {
        if (!EmitGroupAssignment(cx, cg, prologOp, lhs, rhs))
            return JS_FALSE;
        *pop = JSOP_NOP;
    }
    return JS_TRUE;
}

#endif /* JS_HAS_DESTRUCTURING */

static JSBool
EmitVariables(JSContext *cx, JSCodeGenerator *cg, JSParseNode *pn,
              JSBool inLetHead, ptrdiff_t *headNoteIndex)
{
    bool let, forInVar, first;
#if JS_HAS_BLOCK_SCOPE
    bool forInLet, popScope;
    JSStmtInfo *stmt, *scopeStmt;
#endif
    ptrdiff_t off, noteIndex, tmp;
    JSParseNode *pn2, *pn3, *next;
    JSOp op;
    jsatomid atomIndex;
    uintN oldflags;

    /* Default in case of JS_HAS_BLOCK_SCOPE early return, below. */
    *headNoteIndex = -1;

    /*
     * Let blocks and expressions have a parenthesized head in which the new
     * scope is not yet open. Initializer evaluation uses the parent node's
     * lexical scope. If popScope is true below, then we hide the top lexical
     * block from any calls to BindNameToSlot hiding in pn2->pn_expr so that
     * it won't find any names in the new let block.
     *
     * The same goes for let declarations in the head of any kind of for loop.
     * Unlike a let declaration 'let x = i' within a block, where x is hoisted
     * to the start of the block, a 'for (let x = i...) ...' loop evaluates i
     * in the containing scope, and puts x in the loop body's scope.
     */
    let = (pn->pn_op == JSOP_NOP);
    forInVar = (pn->pn_xflags & PNX_FORINVAR) != 0;
#if JS_HAS_BLOCK_SCOPE
    forInLet = let && forInVar;
    popScope = (inLetHead || (let && (cg->flags & TCF_IN_FOR_INIT)));
    if (popScope) {
        stmt = cg->topStmt;
        scopeStmt = cg->topScopeStmt;
    }
# ifdef __GNUC__
    else stmt = scopeStmt = NULL;   /* quell GCC overwarning */
# endif
    JS_ASSERT(!popScope || let);
#endif

    off = noteIndex = -1;
    for (pn2 = pn->pn_head; ; pn2 = next) {
        first = pn2 == pn->pn_head;
        next = pn2->pn_next;

        if (pn2->pn_type != TOK_NAME) {
#if JS_HAS_DESTRUCTURING
            if (pn2->pn_type == TOK_RB || pn2->pn_type == TOK_RC) {
                /*
                 * Emit variable binding ops, but not destructuring ops.
                 * The parser (see Variables, jsparse.c) has ensured that
                 * our caller will be the TOK_FOR/TOK_IN case in js_EmitTree,
                 * and that case will emit the destructuring code only after
                 * emitting an enumerating opcode and a branch that tests
                 * whether the enumeration ended.
                 */
                JS_ASSERT(forInVar);
                JS_ASSERT(pn->pn_count == 1);
                if (!EmitDestructuringDecls(cx, cg, PN_OP(pn), pn2))
                    return JS_FALSE;
                break;
            }
#endif

            /*
             * A destructuring initialiser assignment preceded by var will
             * never occur to the left of 'in' in a for-in loop.  As with 'for
             * (var x = i in o)...', this will cause the entire 'var [a, b] =
             * i' to be hoisted out of the loop.
             */
            JS_ASSERT(pn2->pn_type == TOK_ASSIGN);
            JS_ASSERT(!forInVar);

            /*
             * To allow the front end to rewrite var f = x; as f = x; when a
             * function f(){} precedes the var, detect simple name assignment
             * here and initialize the name.
             */
#if !JS_HAS_DESTRUCTURING
            JS_ASSERT(pn2->pn_left->pn_type == TOK_NAME);
#else
            if (pn2->pn_left->pn_type == TOK_NAME)
#endif
            {
                pn3 = pn2->pn_right;
                pn2 = pn2->pn_left;
                goto do_name;
            }

#if JS_HAS_DESTRUCTURING
            if (pn->pn_count == 1) {
                /*
                 * If this is the only destructuring assignment in the list,
                 * try to optimize to a group assignment.  If we're in a let
                 * head, pass JSOP_POP rather than the pseudo-prolog JSOP_NOP
                 * in pn->pn_op, to suppress a second (and misplaced) 'let'.
                 */
                JS_ASSERT(noteIndex < 0 && !pn2->pn_next);
                op = JSOP_POP;
                if (!MaybeEmitGroupAssignment(cx, cg,
                                              inLetHead ? JSOP_POP : PN_OP(pn),
                                              pn2, &op)) {
                    return JS_FALSE;
                }
                if (op == JSOP_NOP) {
                    pn->pn_xflags = (pn->pn_xflags & ~PNX_POPVAR) | PNX_GROUPINIT;
                    break;
                }
            }

            pn3 = pn2->pn_left;
            if (!EmitDestructuringDecls(cx, cg, PN_OP(pn), pn3))
                return JS_FALSE;

            if (!js_EmitTree(cx, cg, pn2->pn_right))
                return JS_FALSE;

            /*
             * Veto pn->pn_op if inLetHead to avoid emitting a SRC_DESTRUCT
             * that's redundant with respect to the SRC_DECL/SRC_DECL_LET that
             * we will emit at the bottom of this function.
             */
            if (!EmitDestructuringOps(cx, cg,
                                      inLetHead ? JSOP_POP : PN_OP(pn),
                                      pn3)) {
                return JS_FALSE;
            }
            goto emit_note_pop;
#endif
        }

        /*
         * Load initializer early to share code above that jumps to do_name.
         * NB: if this var redeclares an existing binding, then pn2 is linked
         * on its definition's use-chain and pn_expr has been overlayed with
         * pn_lexdef.
         */
        pn3 = pn2->maybeExpr();

     do_name:
        if (!BindNameToSlot(cx, cg, pn2))
            return JS_FALSE;

        op = PN_OP(pn2);
        if (op == JSOP_ARGUMENTS) {
            /* JSOP_ARGUMENTS => no initializer */
            JS_ASSERT(!pn3 && !let);
            pn3 = NULL;
#ifdef __GNUC__
            atomIndex = 0;            /* quell GCC overwarning */
#endif
        } else {
            JS_ASSERT(op != JSOP_CALLEE);
            JS_ASSERT(!pn2->pn_cookie.isFree() || !let);
            if (!MaybeEmitVarDecl(cx, cg, PN_OP(pn), pn2, &atomIndex))
                return JS_FALSE;

            if (pn3) {
                JS_ASSERT(!forInVar);
                if (op == JSOP_SETNAME) {
                    JS_ASSERT(!let);
                    EMIT_INDEX_OP(JSOP_BINDNAME, atomIndex);
                } else if (op == JSOP_SETGNAME) {
                    JS_ASSERT(!let);
                    EMIT_INDEX_OP(JSOP_BINDGNAME, atomIndex);
                }
                if (pn->pn_op == JSOP_DEFCONST &&
                    !js_DefineCompileTimeConstant(cx, cg, pn2->pn_atom, pn3)) {
                    return JS_FALSE;
                }

#if JS_HAS_BLOCK_SCOPE
                /* Evaluate expr in the outer lexical scope if requested. */
                if (popScope) {
                    cg->topStmt = stmt->down;
                    cg->topScopeStmt = scopeStmt->downScope;
                }
#endif

                oldflags = cg->flags;
                cg->flags &= ~TCF_IN_FOR_INIT;
                if (!js_EmitTree(cx, cg, pn3))
                    return JS_FALSE;
                cg->flags |= oldflags & TCF_IN_FOR_INIT;

#if JS_HAS_BLOCK_SCOPE
                if (popScope) {
                    cg->topStmt = stmt;
                    cg->topScopeStmt = scopeStmt;
                }
#endif
            }
        }

        /*
         * The parser rewrites 'for (var x = i in o)' to hoist 'var x = i' --
         * likewise 'for (let x = i in o)' becomes 'i; for (let x in o)' using
         * a TOK_SEQ node to make the two statements appear as one. Therefore
         * if this declaration is part of a for-in loop head, we do not need to
         * emit op or any source note. Our caller, the TOK_FOR/TOK_IN case in
         * js_EmitTree, will annotate appropriately.
         */
        JS_ASSERT_IF(pn2->pn_defn, pn3 == pn2->pn_expr);
        if (forInVar) {
            JS_ASSERT(pn->pn_count == 1);
            JS_ASSERT(!pn3);
            break;
        }

        if (first &&
            !inLetHead &&
            js_NewSrcNote2(cx, cg, SRC_DECL,
                           (pn->pn_op == JSOP_DEFCONST)
                           ? SRC_DECL_CONST
                           : (pn->pn_op == JSOP_DEFVAR)
                           ? SRC_DECL_VAR
                           : SRC_DECL_LET) < 0) {
            return JS_FALSE;
        }
        if (op == JSOP_ARGUMENTS) {
            if (js_Emit1(cx, cg, op) < 0)
                return JS_FALSE;
        } else if (!pn2->pn_cookie.isFree()) {
            EMIT_UINT16_IMM_OP(op, atomIndex);
        } else {
            EMIT_INDEX_OP(op, atomIndex);
        }

#if JS_HAS_DESTRUCTURING
    emit_note_pop:
#endif
        tmp = CG_OFFSET(cg);
        if (noteIndex >= 0) {
            if (!js_SetSrcNoteOffset(cx, cg, (uintN)noteIndex, 0, tmp-off))
                return JS_FALSE;
        }
        if (!next)
            break;
        off = tmp;
        noteIndex = js_NewSrcNote2(cx, cg, SRC_PCDELTA, 0);
        if (noteIndex < 0 || js_Emit1(cx, cg, JSOP_POP) < 0)
            return JS_FALSE;
    }

    /* If this is a let head, emit and return a srcnote on the pop. */
    if (inLetHead) {
        *headNoteIndex = js_NewSrcNote(cx, cg, SRC_DECL);
        if (*headNoteIndex < 0)
            return JS_FALSE;
        if (!(pn->pn_xflags & PNX_POPVAR))
            return js_Emit1(cx, cg, JSOP_NOP) >= 0;
    }

    return !(pn->pn_xflags & PNX_POPVAR) || js_Emit1(cx, cg, JSOP_POP) >= 0;
}

#if defined DEBUG_brendan || defined DEBUG_mrbkap
static JSBool
GettableNoteForNextOp(JSCodeGenerator *cg)
{
    ptrdiff_t offset, target;
    jssrcnote *sn, *end;

    offset = 0;
    target = CG_OFFSET(cg);
    for (sn = CG_NOTES(cg), end = sn + CG_NOTE_COUNT(cg); sn < end;
         sn = SN_NEXT(sn)) {
        if (offset == target && SN_IS_GETTABLE(sn))
            return JS_TRUE;
        offset += SN_DELTA(sn);
    }
    return JS_FALSE;
}
#endif

/* Top-level named functions need a nop for decompilation. */
static JSBool
EmitFunctionDefNop(JSContext *cx, JSCodeGenerator *cg, uintN index)
{
    return js_NewSrcNote2(cx, cg, SRC_FUNCDEF, (ptrdiff_t)index) >= 0 &&
           js_Emit1(cx, cg, JSOP_NOP) >= 0;
}

static bool
EmitNewInit(JSContext *cx, JSCodeGenerator *cg, JSProtoKey key, JSParseNode *pn, int sharpnum)
{
    if (js_Emit2(cx, cg, JSOP_NEWINIT, (jsbytecode) key) < 0)
        return false;
#if JS_HAS_SHARP_VARS
    if (cg->hasSharps()) {
        if (pn->pn_count != 0)
            EMIT_UINT16_IMM_OP(JSOP_SHARPINIT, cg->sharpSlotBase);
        if (sharpnum >= 0)
            EMIT_UINT16PAIR_IMM_OP(JSOP_DEFSHARP, cg->sharpSlotBase, sharpnum);
    } else {
        JS_ASSERT(sharpnum < 0);
    }
#endif
    return true;
}

static bool
EmitEndInit(JSContext *cx, JSCodeGenerator *cg, uint32 count)
{
#if JS_HAS_SHARP_VARS
    /* Emit an op for sharp array cleanup and decompilation. */
    if (cg->hasSharps() && count != 0)
        EMIT_UINT16_IMM_OP(JSOP_SHARPINIT, cg->sharpSlotBase);
#endif
    return js_Emit1(cx, cg, JSOP_ENDINIT) >= 0;
}

/* See the SRC_FOR source note offsetBias comments later in this file. */
JS_STATIC_ASSERT(JSOP_NOP_LENGTH == 1);
JS_STATIC_ASSERT(JSOP_POP_LENGTH == 1);

JSBool
js_EmitTree(JSContext *cx, JSCodeGenerator *cg, JSParseNode *pn)
{
    JSBool ok, useful, wantval;
    JSStmtInfo *stmt, stmtInfo;
    ptrdiff_t top, off, tmp, beq, jmp;
    JSParseNode *pn2, *pn3;
    JSAtom *atom;
    JSAtomListElement *ale;
    jsatomid atomIndex;
    uintN index;
    ptrdiff_t noteIndex;
    JSSrcNoteType noteType;
    jsbytecode *pc;
    JSOp op;
    TokenKind type;
    uint32 argc;
#if JS_HAS_SHARP_VARS
    jsint sharpnum;
#endif

    JS_CHECK_RECURSION(cx, return JS_FALSE);

    ok = JS_TRUE;
    cg->emitLevel++;
    pn->pn_offset = top = CG_OFFSET(cg);

    /* Emit notes to tell the current bytecode's source line number. */
    UPDATE_LINE_NUMBER_NOTES(cx, cg, pn->pn_pos.begin.lineno);

    switch (pn->pn_type) {
      case TOK_FUNCTION:
      {
        JSFunction *fun;
        uintN slot;

#if JS_HAS_XML_SUPPORT
        if (pn->pn_arity == PN_NULLARY) {
            if (js_Emit1(cx, cg, JSOP_GETFUNNS) < 0)
                return JS_FALSE;
            break;
        }
#endif

        fun = (JSFunction *) pn->pn_funbox->object;
        JS_ASSERT(FUN_INTERPRETED(fun));
        if (fun->u.i.script) {
            /*
             * This second pass is needed to emit JSOP_NOP with a source note
             * for the already-emitted function definition prolog opcode. See
             * comments in the TOK_LC case.
             */
            JS_ASSERT(pn->pn_op == JSOP_NOP);
            JS_ASSERT(cg->inFunction());
            if (!EmitFunctionDefNop(cx, cg, pn->pn_index))
                return JS_FALSE;
            break;
        }

        JS_ASSERT_IF(cx->options & JSOPTION_ANONFUNFIX,
                     pn->pn_defn ||
                     (!pn->pn_used && !pn->isTopLevel()) ||
                     (fun->flags & JSFUN_LAMBDA));

        JS_ASSERT_IF(pn->pn_funbox->tcflags & TCF_FUN_HEAVYWEIGHT,
                     FUN_KIND(fun) == JSFUN_INTERPRETED);

        /* Generate code for the function's body. */
        void *cg2mark = JS_ARENA_MARK(cg->codePool);
        void *cg2space;
        JS_ARENA_ALLOCATE_TYPE(cg2space, JSCodeGenerator, cg->codePool);
        if (!cg2space) {
            js_ReportOutOfScriptQuota(cx);
            return JS_FALSE;
        }
        JSCodeGenerator *cg2 =
            new (cg2space) JSCodeGenerator(cg->parser,
                                           cg->codePool, cg->notePool,
                                           pn->pn_pos.begin.lineno);

        if (!cg2->init())
            return JS_FALSE;

        cg2->flags = pn->pn_funbox->tcflags | TCF_IN_FUNCTION;
#if JS_HAS_SHARP_VARS
        if (cg2->flags & TCF_HAS_SHARPS) {
            cg2->sharpSlotBase = fun->sharpSlotBase(cx);
            if (cg2->sharpSlotBase < 0)
                return JS_FALSE;
        }
#endif
        cg2->fun = fun;
        cg2->funbox = pn->pn_funbox;
        cg2->parent = cg;

        /*
         * jsparse.cpp:SetStaticLevel limited static nesting depth to fit in 16
         * bits and to reserve the all-ones value, thereby reserving the magic
         * FREE_UPVAR_COOKIE value. Note the cg2->staticLevel assignment below.
         */
        JS_ASSERT(cg->staticLevel < JS_BITMASK(16) - 1);
        cg2->staticLevel = cg->staticLevel + 1;

        /* We measured the max scope depth when we parsed the function. */
        JS_SCOPE_DEPTH_METERING(cg2->maxScopeDepth = uint16(-1));
        if (!js_EmitFunctionScript(cx, cg2, pn->pn_body))
            pn = NULL;

        cg2->~JSCodeGenerator();
        JS_ARENA_RELEASE(cg->codePool, cg2mark);
        cg2 = NULL;
        if (!pn)
            return JS_FALSE;

        /* Make the function object a literal in the outer script's pool. */
        index = cg->objectList.index(pn->pn_funbox);

        /* Emit a bytecode pointing to the closure object in its immediate. */
        op = PN_OP(pn);
        if (op != JSOP_NOP) {
            if ((pn->pn_funbox->tcflags & TCF_GENEXP_LAMBDA) &&
                js_NewSrcNote(cx, cg, SRC_GENEXP) < 0) {
                return JS_FALSE;
            }
            EMIT_INDEX_OP(op, index);
            break;
        }

        /*
         * For a script we emit the code as we parse. Thus the bytecode for
         * top-level functions should go in the prolog to predefine their
         * names in the variable object before the already-generated main code
         * is executed. This extra work for top-level scripts is not necessary
         * when we emit the code for a function. It is fully parsed prior to
         * invocation of the emitter and calls to js_EmitTree for function
         * definitions can be scheduled before generating the rest of code.
         */
        if (!cg->inFunction()) {
            JS_ASSERT(!cg->topStmt);
            if (pn->pn_cookie.isFree()) {
                CG_SWITCH_TO_PROLOG(cg);
                op = FUN_FLAT_CLOSURE(fun) ? JSOP_DEFFUN_FC : JSOP_DEFFUN;
                EMIT_INDEX_OP(op, index);
                CG_SWITCH_TO_MAIN(cg);
            }

            /* Emit NOP for the decompiler. */
            if (!EmitFunctionDefNop(cx, cg, index))
                return JS_FALSE;
        } else {
#ifdef DEBUG
            JSLocalKind localKind =
#endif
                js_LookupLocal(cx, cg->fun, fun->atom, &slot);
            JS_ASSERT(localKind == JSLOCAL_VAR || localKind == JSLOCAL_CONST);
            JS_ASSERT(index < JS_BIT(20));
            pn->pn_index = index;
            op = FUN_FLAT_CLOSURE(fun) ? JSOP_DEFLOCALFUN_FC : JSOP_DEFLOCALFUN;
            if ((pn->pn_dflags & PND_CLOSED) && !(cg->flags & TCF_FUN_USES_EVAL)) {
                CG_SWITCH_TO_PROLOG(cg);
                EMIT_UINT16_IMM_OP(JSOP_DEFUPVAR, pn->pn_cookie.asInteger());
                CG_SWITCH_TO_MAIN(cg);
            }
            if (!EmitSlotIndexOp(cx, op, slot, index, cg))
                return JS_FALSE;
        }
        break;
      }

      case TOK_ARGSBODY:
        ok = js_EmitTree(cx, cg, pn->last());
        break;

      case TOK_UPVARS:
        JS_ASSERT(cg->lexdeps.count == 0);
        JS_ASSERT(pn->pn_names.count != 0);
        cg->lexdeps = pn->pn_names;
        ok = js_EmitTree(cx, cg, pn->pn_tree);
        break;

      case TOK_IF:
        /* Initialize so we can detect else-if chains and avoid recursion. */
        stmtInfo.type = STMT_IF;
        beq = jmp = -1;
        noteIndex = -1;

      if_again:
        /* Emit code for the condition before pushing stmtInfo. */
        if (!js_EmitTree(cx, cg, pn->pn_kid1))
            return JS_FALSE;
        top = CG_OFFSET(cg);
        if (stmtInfo.type == STMT_IF) {
            js_PushStatement(cg, &stmtInfo, STMT_IF, top);
        } else {
            /*
             * We came here from the goto further below that detects else-if
             * chains, so we must mutate stmtInfo back into a STMT_IF record.
             * Also (see below for why) we need a note offset for SRC_IF_ELSE
             * to help the decompiler.  Actually, we need two offsets, one for
             * decompiling any else clause and the second for decompiling an
             * else-if chain without bracing, overindenting, or incorrectly
             * scoping let declarations.
             */
            JS_ASSERT(stmtInfo.type == STMT_ELSE);
            stmtInfo.type = STMT_IF;
            stmtInfo.update = top;
            if (!js_SetSrcNoteOffset(cx, cg, noteIndex, 0, jmp - beq))
                return JS_FALSE;
            if (!js_SetSrcNoteOffset(cx, cg, noteIndex, 1, top - beq))
                return JS_FALSE;
        }

        /* Emit an annotated branch-if-false around the then part. */
        pn3 = pn->pn_kid3;
        noteIndex = js_NewSrcNote(cx, cg, pn3 ? SRC_IF_ELSE : SRC_IF);
        if (noteIndex < 0)
            return JS_FALSE;
        beq = EmitJump(cx, cg, JSOP_IFEQ, 0);
        if (beq < 0)
            return JS_FALSE;

        /* Emit code for the then and optional else parts. */
        if (!js_EmitTree(cx, cg, pn->pn_kid2))
            return JS_FALSE;
        if (pn3) {
            /* Modify stmtInfo so we know we're in the else part. */
            stmtInfo.type = STMT_ELSE;

            /*
             * Emit a JSOP_BACKPATCH op to jump from the end of our then part
             * around the else part.  The js_PopStatementCG call at the bottom
             * of this switch case will fix up the backpatch chain linked from
             * stmtInfo.breaks.
             */
            jmp = EmitGoto(cx, cg, &stmtInfo, &stmtInfo.breaks, NULL, SRC_NULL);
            if (jmp < 0)
                return JS_FALSE;

            /* Ensure the branch-if-false comes here, then emit the else. */
            CHECK_AND_SET_JUMP_OFFSET_AT(cx, cg, beq);
            if (pn3->pn_type == TOK_IF) {
                pn = pn3;
                goto if_again;
            }

            if (!js_EmitTree(cx, cg, pn3))
                return JS_FALSE;

            /*
             * Annotate SRC_IF_ELSE with the offset from branch to jump, for
             * the decompiler's benefit.  We can't just "back up" from the pc
             * of the else clause, because we don't know whether an extended
             * jump was required to leap from the end of the then clause over
             * the else clause.
             */
            if (!js_SetSrcNoteOffset(cx, cg, noteIndex, 0, jmp - beq))
                return JS_FALSE;
        } else {
            /* No else part, fixup the branch-if-false to come here. */
            CHECK_AND_SET_JUMP_OFFSET_AT(cx, cg, beq);
        }
        ok = js_PopStatementCG(cx, cg);
        break;

      case TOK_SWITCH:
        /* Out of line to avoid bloating js_EmitTree's stack frame size. */
        ok = EmitSwitch(cx, cg, pn, &stmtInfo);
        break;

      case TOK_WHILE:
        /*
         * Minimize bytecodes issued for one or more iterations by jumping to
         * the condition below the body and closing the loop if the condition
         * is true with a backward branch. For iteration count i:
         *
         *  i    test at the top                 test at the bottom
         *  =    ===============                 ==================
         *  0    ifeq-pass                       goto; ifne-fail
         *  1    ifeq-fail; goto; ifne-pass      goto; ifne-pass; ifne-fail
         *  2    2*(ifeq-fail; goto); ifeq-pass  goto; 2*ifne-pass; ifne-fail
         *  . . .
         *  N    N*(ifeq-fail; goto); ifeq-pass  goto; N*ifne-pass; ifne-fail
         *
         * SpiderMonkey, pre-mozilla.org, emitted while parsing and so used
         * test at the top. When JSParseNode trees were added during the ES3
         * work (1998-9), the code generation scheme was not optimized, and
         * the decompiler continued to take advantage of the branch and jump
         * that bracketed the body. But given the SRC_WHILE note, it is easy
         * to support the more efficient scheme.
         */
        js_PushStatement(cg, &stmtInfo, STMT_WHILE_LOOP, top);
        noteIndex = js_NewSrcNote(cx, cg, SRC_WHILE);
        if (noteIndex < 0)
            return JS_FALSE;
        jmp = EmitJump(cx, cg, JSOP_GOTO, 0);
        if (jmp < 0)
            return JS_FALSE;
        top = js_Emit1(cx, cg, JSOP_TRACE);
        if (top < 0)
            return JS_FALSE;
        if (!js_EmitTree(cx, cg, pn->pn_right))
            return JS_FALSE;
        CHECK_AND_SET_JUMP_OFFSET_AT(cx, cg, jmp);
        if (!js_EmitTree(cx, cg, pn->pn_left))
            return JS_FALSE;
        beq = EmitJump(cx, cg, JSOP_IFNE, top - CG_OFFSET(cg));
        if (beq < 0)
            return JS_FALSE;
        if (!js_SetSrcNoteOffset(cx, cg, noteIndex, 0, beq - jmp))
            return JS_FALSE;
        ok = js_PopStatementCG(cx, cg);
        break;

      case TOK_DO:
        /* Emit an annotated nop so we know to decompile a 'do' keyword. */
        noteIndex = js_NewSrcNote(cx, cg, SRC_WHILE);
        if (noteIndex < 0 || js_Emit1(cx, cg, JSOP_NOP) < 0)
            return JS_FALSE;

        /* Compile the loop body. */
        top = js_Emit1(cx, cg, JSOP_TRACE);
        if (top < 0)
            return JS_FALSE;
        js_PushStatement(cg, &stmtInfo, STMT_DO_LOOP, top);
        if (!js_EmitTree(cx, cg, pn->pn_left))
            return JS_FALSE;

        /* Set loop and enclosing label update offsets, for continue. */
        stmt = &stmtInfo;
        do {
            stmt->update = CG_OFFSET(cg);
        } while ((stmt = stmt->down) != NULL && stmt->type == STMT_LABEL);

        /* Compile the loop condition, now that continues know where to go. */
        if (!js_EmitTree(cx, cg, pn->pn_right))
            return JS_FALSE;

        /*
         * Since we use JSOP_IFNE for other purposes as well as for do-while
         * loops, we must store 1 + (beq - top) in the SRC_WHILE note offset,
         * and the decompiler must get that delta and decompile recursively.
         */
        beq = EmitJump(cx, cg, JSOP_IFNE, top - CG_OFFSET(cg));
        if (beq < 0)
            return JS_FALSE;
        if (!js_SetSrcNoteOffset(cx, cg, noteIndex, 0, 1 + (beq - top)))
            return JS_FALSE;
        ok = js_PopStatementCG(cx, cg);
        break;

      case TOK_FOR:
        beq = 0;                /* suppress gcc warnings */
        jmp = -1;
        pn2 = pn->pn_left;
        js_PushStatement(cg, &stmtInfo, STMT_FOR_LOOP, top);

        if (pn2->pn_type == TOK_IN) {
            /* Set stmtInfo type for later testing. */
            stmtInfo.type = STMT_FOR_IN_LOOP;

            /*
             * If the left part is 'var x', emit code to define x if necessary
             * using a prolog opcode, but do not emit a pop.  If the left part
             * is 'var x = i', emit prolog code to define x if necessary; then
             * emit code to evaluate i, assign the result to x, and pop the
             * result off the stack.
             *
             * All the logic to do this is implemented in the outer switch's
             * TOK_VAR case, conditioned on pn_xflags flags set by the parser.
             *
             * In the 'for (var x = i in o) ...' case, the js_EmitTree(...pn3)
             * called here will generate the proper note for the assignment
             * op that sets x = i, hoisting the initialized var declaration
             * out of the loop: 'var x = i; for (x in o) ...'.
             *
             * In the 'for (var x in o) ...' case, nothing but the prolog op
             * (if needed) should be generated here, we must emit the note
             * just before the JSOP_FOR* opcode in the switch on pn3->pn_type
             * a bit below, so nothing is hoisted: 'for (var x in o) ...'.
             *
             * A 'for (let x = i in o)' loop must not be hoisted, since in
             * this form the let variable is scoped by the loop body (but not
             * the head).  The initializer expression i must be evaluated for
             * any side effects.  So we hoist only i in the let case.
             */
            pn3 = pn2->pn_left;
            type = PN_TYPE(pn3);
            cg->flags |= TCF_IN_FOR_INIT;
            if (TokenKindIsDecl(type) && !js_EmitTree(cx, cg, pn3))
                return JS_FALSE;
            cg->flags &= ~TCF_IN_FOR_INIT;

            /* Compile the object expression to the right of 'in'. */
            if (!js_EmitTree(cx, cg, pn2->pn_right))
                return JS_FALSE;

            /*
             * Emit a bytecode to convert top of stack value to the iterator
             * object depending on the loop variant (for-in, for-each-in, or
             * destructuring for-in).
             */
            JS_ASSERT(pn->pn_op == JSOP_ITER);
            if (js_Emit2(cx, cg, JSOP_ITER, (uint8) pn->pn_iflags) < 0)
                return JS_FALSE;

            /* Annotate so the decompiler can find the loop-closing jump. */
            noteIndex = js_NewSrcNote(cx, cg, SRC_FOR_IN);
            if (noteIndex < 0)
                return JS_FALSE;

            /*
             * Jump down to the loop condition to minimize overhead assuming at
             * least one iteration, as the other loop forms do.
             */
            jmp = EmitJump(cx, cg, JSOP_GOTO, 0);
            if (jmp < 0)
                return JS_FALSE;

            top = CG_OFFSET(cg);
            SET_STATEMENT_TOP(&stmtInfo, top);
            if (js_Emit1(cx, cg, JSOP_TRACE) < 0)
                return JS_FALSE;

#ifdef DEBUG
            intN loopDepth = cg->stackDepth;
#endif

            /*
             * Compile a JSOP_FOR* bytecode based on the left hand side.
             *
             * Initialize op to JSOP_SETNAME in case of |for ([a, b] in o)...|
             * or similar, to signify assignment, rather than declaration, to
             * the decompiler.  EmitDestructuringOps takes a prolog bytecode
             * parameter and emits the appropriate source note, defaulting to
             * assignment, so JSOP_SETNAME is not critical here; many similar
             * ops could be used -- just not JSOP_NOP (which means 'let').
             */
            op = JSOP_SETNAME;
            switch (type) {
#if JS_HAS_BLOCK_SCOPE
              case TOK_LET:
#endif
              case TOK_VAR:
                JS_ASSERT(pn3->pn_arity == PN_LIST && pn3->pn_count == 1);
                pn3 = pn3->pn_head;
#if JS_HAS_DESTRUCTURING
                if (pn3->pn_type == TOK_ASSIGN) {
                    pn3 = pn3->pn_left;
                    JS_ASSERT(pn3->pn_type == TOK_RB || pn3->pn_type == TOK_RC);
                }
                if (pn3->pn_type == TOK_RB || pn3->pn_type == TOK_RC) {
                    op = PN_OP(pn2->pn_left);
                    goto destructuring_for;
                }
#else
                JS_ASSERT(pn3->pn_type == TOK_NAME);
#endif
                /* FALL THROUGH */

              case TOK_NAME:
                /*
                 * Always annotate JSOP_FORLOCAL if given input of the form
                 * 'for (let x in * o)' -- the decompiler must not hoist the
                 * 'let x' out of the loop head, or x will be bound in the
                 * wrong scope.  Likewise, but in this case only for the sake
                 * of higher decompilation fidelity only, do not hoist 'var x'
                 * when given 'for (var x in o)'.
                 */
                if ((
#if JS_HAS_BLOCK_SCOPE
                     type == TOK_LET ||
#endif
                     (type == TOK_VAR && !pn3->maybeExpr())) &&
                    js_NewSrcNote2(cx, cg, SRC_DECL,
                                   (type == TOK_VAR)
                                   ? SRC_DECL_VAR
                                   : SRC_DECL_LET) < 0) {
                    return JS_FALSE;
                }
                if (!pn3->pn_cookie.isFree()) {
                    op = PN_OP(pn3);
                    switch (op) {
                      case JSOP_GETARG:   /* FALL THROUGH */
                      case JSOP_SETARG:   op = JSOP_FORARG; break;
                      case JSOP_GETLOCAL: /* FALL THROUGH */
                      case JSOP_SETLOCAL: op = JSOP_FORLOCAL; break;
                      case JSOP_GETGLOBAL: /* FALL THROUGH */
                      case JSOP_SETGLOBAL: op = JSOP_FORGLOBAL; break;
                      default:            JS_ASSERT(0);
                    }
                } else {
                    pn3->pn_op = JSOP_FORNAME;
                    if (!BindNameToSlot(cx, cg, pn3))
                        return JS_FALSE;
                    op = PN_OP(pn3);
                }
                if (pn3->isConst()) {
                    ReportCompileErrorNumber(cx, CG_TS(cg), pn3, JSREPORT_ERROR,
                                             JSMSG_BAD_FOR_LEFTSIDE);
                    return JS_FALSE;
                }
                if (!pn3->pn_cookie.isFree()) {
                    atomIndex = (jsatomid) pn3->pn_cookie.asInteger();
                    EMIT_UINT16_IMM_OP(op, atomIndex);
                } else {
                    if (!EmitAtomOp(cx, pn3, op, cg))
                        return JS_FALSE;
                }
                break;

              case TOK_DOT:
                /*
                 * 'for (o.p in q)' can use JSOP_FORPROP only if evaluating 'o'
                 * has no side effects.
                 */
                useful = JS_FALSE;
                if (!CheckSideEffects(cx, cg, pn3->expr(), &useful))
                    return JS_FALSE;
                if (!useful) {
                    if (!EmitPropOp(cx, pn3, JSOP_FORPROP, cg, JS_FALSE))
                        return JS_FALSE;
                    break;
                }
                /* FALL THROUGH */

#if JS_HAS_DESTRUCTURING
              destructuring_for:
#endif
              default:
                if (js_Emit1(cx, cg, JSOP_FORELEM) < 0)
                    return JS_FALSE;
                JS_ASSERT(cg->stackDepth >= 2);

#if JS_HAS_DESTRUCTURING
                if (pn3->pn_type == TOK_RB || pn3->pn_type == TOK_RC) {
                    if (!EmitDestructuringOps(cx, cg, op, pn3))
                        return JS_FALSE;
                    if (js_Emit1(cx, cg, JSOP_POP) < 0)
                        return JS_FALSE;
                } else
#endif
                if (pn3->pn_type == TOK_LP) {
                    JS_ASSERT(pn3->pn_op == JSOP_SETCALL);
                    if (!js_EmitTree(cx, cg, pn3))
                        return JS_FALSE;
                    if (js_Emit1(cx, cg, JSOP_ENUMELEM) < 0)
                        return JS_FALSE;
                } else
#if JS_HAS_XML_SUPPORT
                if (pn3->pn_type == TOK_UNARYOP) {
                    JS_ASSERT(pn3->pn_op == JSOP_BINDXMLNAME);
                    if (!js_EmitTree(cx, cg, pn3))
                        return JS_FALSE;
                    if (js_Emit1(cx, cg, JSOP_ENUMELEM) < 0)
                        return JS_FALSE;
                } else
#endif
                if (!EmitElemOp(cx, pn3, JSOP_ENUMELEM, cg))
                    return JS_FALSE;
                break;
            }

            /* The stack should be balanced around the JSOP_FOR* opcode sequence. */
            JS_ASSERT(cg->stackDepth == loopDepth);

            /* Set the first srcnote offset so we can find the start of the loop body. */
            if (!js_SetSrcNoteOffset(cx, cg, (uintN)noteIndex, 0, CG_OFFSET(cg) - jmp))
                return JS_FALSE;

            /* Emit code for the loop body. */
            if (!js_EmitTree(cx, cg, pn->pn_right))
                return JS_FALSE;

            /* Set loop and enclosing "update" offsets, for continue. */
            stmt = &stmtInfo;
            do {
                stmt->update = CG_OFFSET(cg);
            } while ((stmt = stmt->down) != NULL && stmt->type == STMT_LABEL);

            /*
             * Fixup the goto that starts the loop to jump down to JSOP_MOREITER.
             */
            CHECK_AND_SET_JUMP_OFFSET_AT(cx, cg, jmp);
            if (js_Emit1(cx, cg, JSOP_MOREITER) < 0)
                return JS_FALSE;
            beq = EmitJump(cx, cg, JSOP_IFNE, top - CG_OFFSET(cg));
            if (beq < 0)
                return JS_FALSE;

            /* Set the second srcnote offset so we can find the closing jump. */
            if (!js_SetSrcNoteOffset(cx, cg, (uintN)noteIndex, 1, beq - jmp))
                return JS_FALSE;
        } else {
            /* C-style for (init; cond; update) ... loop. */
            op = JSOP_POP;
            pn3 = pn2->pn_kid1;
            if (!pn3) {
                /* No initializer: emit an annotated nop for the decompiler. */
                op = JSOP_NOP;
            } else {
                cg->flags |= TCF_IN_FOR_INIT;
#if JS_HAS_DESTRUCTURING
                if (pn3->pn_type == TOK_ASSIGN &&
                    !MaybeEmitGroupAssignment(cx, cg, op, pn3, &op)) {
                    return JS_FALSE;
                }
#endif
                if (op == JSOP_POP) {
                    if (!js_EmitTree(cx, cg, pn3))
                        return JS_FALSE;
                    if (TokenKindIsDecl(PN_TYPE(pn3))) {
                        /*
                         * Check whether a destructuring-initialized var decl
                         * was optimized to a group assignment.  If so, we do
                         * not need to emit a pop below, so switch to a nop,
                         * just for the decompiler.
                         */
                        JS_ASSERT(pn3->pn_arity == PN_LIST);
                        if (pn3->pn_xflags & PNX_GROUPINIT)
                            op = JSOP_NOP;
                    }
                }
                cg->flags &= ~TCF_IN_FOR_INIT;
            }

            /*
             * NB: the SRC_FOR note has offsetBias 1 (JSOP_{NOP,POP}_LENGTH).
             * Use tmp to hold the biased srcnote "top" offset, which differs
             * from the top local variable by the length of the JSOP_GOTO{,X}
             * emitted in between tmp and top if this loop has a condition.
             */
            noteIndex = js_NewSrcNote(cx, cg, SRC_FOR);
            if (noteIndex < 0 || js_Emit1(cx, cg, op) < 0)
                return JS_FALSE;
            tmp = CG_OFFSET(cg);

            if (pn2->pn_kid2) {
                /* Goto the loop condition, which branches back to iterate. */
                jmp = EmitJump(cx, cg, JSOP_GOTO, 0);
                if (jmp < 0)
                    return JS_FALSE;
            }

            top = CG_OFFSET(cg);
            SET_STATEMENT_TOP(&stmtInfo, top);

            /* Emit code for the loop body. */
            if (js_Emit1(cx, cg, JSOP_TRACE) < 0)
                return JS_FALSE;
            if (!js_EmitTree(cx, cg, pn->pn_right))
                return JS_FALSE;

            /* Set the second note offset so we can find the update part. */
            JS_ASSERT(noteIndex != -1);
            if (!js_SetSrcNoteOffset(cx, cg, (uintN)noteIndex, 1,
                                     CG_OFFSET(cg) - tmp)) {
                return JS_FALSE;
            }

            /* Set loop and enclosing "update" offsets, for continue. */
            stmt = &stmtInfo;
            do {
                stmt->update = CG_OFFSET(cg);
            } while ((stmt = stmt->down) != NULL && stmt->type == STMT_LABEL);

            /* Check for update code to do before the condition (if any). */
            pn3 = pn2->pn_kid3;
            if (pn3) {
                op = JSOP_POP;
#if JS_HAS_DESTRUCTURING
                if (pn3->pn_type == TOK_ASSIGN &&
                    !MaybeEmitGroupAssignment(cx, cg, op, pn3, &op)) {
                    return JS_FALSE;
                }
#endif
                if (op == JSOP_POP && !js_EmitTree(cx, cg, pn3))
                    return JS_FALSE;

                /* Always emit the POP or NOP, to help the decompiler. */
                if (js_Emit1(cx, cg, op) < 0)
                    return JS_FALSE;

                /* Restore the absolute line number for source note readers. */
                off = (ptrdiff_t) pn->pn_pos.end.lineno;
                if (CG_CURRENT_LINE(cg) != (uintN) off) {
                    if (js_NewSrcNote2(cx, cg, SRC_SETLINE, off) < 0)
                        return JS_FALSE;
                    CG_CURRENT_LINE(cg) = (uintN) off;
                }
            }

            /* Set the first note offset so we can find the loop condition. */
            if (!js_SetSrcNoteOffset(cx, cg, (uintN)noteIndex, 0,
                                     CG_OFFSET(cg) - tmp)) {
                return JS_FALSE;
            }

            if (pn2->pn_kid2) {
                /* Fix up the goto from top to target the loop condition. */
                JS_ASSERT(jmp >= 0);
                CHECK_AND_SET_JUMP_OFFSET_AT(cx, cg, jmp);

                if (!js_EmitTree(cx, cg, pn2->pn_kid2))
                    return JS_FALSE;
            }

            /* The third note offset helps us find the loop-closing jump. */
            if (!js_SetSrcNoteOffset(cx, cg, (uintN)noteIndex, 2,
                                     CG_OFFSET(cg) - tmp)) {
                return JS_FALSE;
            }

            if (pn2->pn_kid2) {
                beq = EmitJump(cx, cg, JSOP_IFNE, top - CG_OFFSET(cg));
                if (beq < 0)
                    return JS_FALSE;
            } else {
                /* No loop condition -- emit the loop-closing jump. */
                jmp = EmitJump(cx, cg, JSOP_GOTO, top - CG_OFFSET(cg));
                if (jmp < 0)
                    return JS_FALSE;
            }
        }

        /* Now fixup all breaks and continues (before for/in's JSOP_ENDITER). */
        if (!js_PopStatementCG(cx, cg))
            return JS_FALSE;

        if (pn2->pn_type == TOK_IN) {
            if (!NewTryNote(cx, cg, JSTRY_ITER, cg->stackDepth, top, CG_OFFSET(cg)) ||
                js_Emit1(cx, cg, JSOP_ENDITER) < 0) {
                return JS_FALSE;
            }
        }
        break;

      case TOK_BREAK:
        stmt = cg->topStmt;
        atom = pn->pn_atom;
        if (atom) {
            ale = cg->atomList.add(cg->parser, atom);
            if (!ale)
                return JS_FALSE;
            while (stmt->type != STMT_LABEL || stmt->label != atom)
                stmt = stmt->down;
            noteType = SRC_BREAK2LABEL;
        } else {
            ale = NULL;
            while (!STMT_IS_LOOP(stmt) && stmt->type != STMT_SWITCH)
                stmt = stmt->down;
            noteType = (stmt->type == STMT_SWITCH) ? SRC_NULL : SRC_BREAK;
        }

        if (EmitGoto(cx, cg, stmt, &stmt->breaks, ale, noteType) < 0)
            return JS_FALSE;
        break;

      case TOK_CONTINUE:
        stmt = cg->topStmt;
        atom = pn->pn_atom;
        if (atom) {
            /* Find the loop statement enclosed by the matching label. */
            JSStmtInfo *loop = NULL;
            ale = cg->atomList.add(cg->parser, atom);
            if (!ale)
                return JS_FALSE;
            while (stmt->type != STMT_LABEL || stmt->label != atom) {
                if (STMT_IS_LOOP(stmt))
                    loop = stmt;
                stmt = stmt->down;
            }
            stmt = loop;
            noteType = SRC_CONT2LABEL;
        } else {
            ale = NULL;
            while (!STMT_IS_LOOP(stmt))
                stmt = stmt->down;
            noteType = SRC_CONTINUE;
        }

        if (EmitGoto(cx, cg, stmt, &stmt->continues, ale, noteType) < 0)
            return JS_FALSE;
        break;

      case TOK_WITH:
        if (!js_EmitTree(cx, cg, pn->pn_left))
            return JS_FALSE;
        js_PushStatement(cg, &stmtInfo, STMT_WITH, CG_OFFSET(cg));
        if (js_Emit1(cx, cg, JSOP_ENTERWITH) < 0)
            return JS_FALSE;
        if (!js_EmitTree(cx, cg, pn->pn_right))
            return JS_FALSE;
        if (js_Emit1(cx, cg, JSOP_LEAVEWITH) < 0)
            return JS_FALSE;
        ok = js_PopStatementCG(cx, cg);
        break;

      case TOK_TRY:
      {
        ptrdiff_t tryStart, tryEnd, catchJump, finallyStart;
        intN depth;
        JSParseNode *lastCatch;

        catchJump = -1;

        /*
         * Push stmtInfo to track jumps-over-catches and gosubs-to-finally
         * for later fixup.
         *
         * When a finally block is active (STMT_FINALLY in our tree context),
         * non-local jumps (including jumps-over-catches) result in a GOSUB
         * being written into the bytecode stream and fixed-up later (c.f.
         * EmitBackPatchOp and BackPatch).
         */
        js_PushStatement(cg, &stmtInfo,
                         pn->pn_kid3 ? STMT_FINALLY : STMT_TRY,
                         CG_OFFSET(cg));

        /*
         * Since an exception can be thrown at any place inside the try block,
         * we need to restore the stack and the scope chain before we transfer
         * the control to the exception handler.
         *
         * For that we store in a try note associated with the catch or
         * finally block the stack depth upon the try entry. The interpreter
         * uses this depth to properly unwind the stack and the scope chain.
         */
        depth = cg->stackDepth;

        /* Mark try location for decompilation, then emit try block. */
        if (js_Emit1(cx, cg, JSOP_TRY) < 0)
            return JS_FALSE;
        tryStart = CG_OFFSET(cg);
        if (!js_EmitTree(cx, cg, pn->pn_kid1))
            return JS_FALSE;
        JS_ASSERT(depth == cg->stackDepth);

        /* GOSUB to finally, if present. */
        if (pn->pn_kid3) {
            if (js_NewSrcNote(cx, cg, SRC_HIDDEN) < 0)
                return JS_FALSE;
            jmp = EmitBackPatchOp(cx, cg, JSOP_BACKPATCH, &GOSUBS(stmtInfo));
            if (jmp < 0)
                return JS_FALSE;
        }

        /* Emit (hidden) jump over catch and/or finally. */
        if (js_NewSrcNote(cx, cg, SRC_HIDDEN) < 0)
            return JS_FALSE;
        jmp = EmitBackPatchOp(cx, cg, JSOP_BACKPATCH, &catchJump);
        if (jmp < 0)
            return JS_FALSE;

        tryEnd = CG_OFFSET(cg);

        /* If this try has a catch block, emit it. */
        pn2 = pn->pn_kid2;
        lastCatch = NULL;
        if (pn2) {
            jsint count = 0;    /* previous catch block's population */

            /*
             * The emitted code for a catch block looks like:
             *
             * [throwing]                          only if 2nd+ catch block
             * [leaveblock]                        only if 2nd+ catch block
             * enterblock                          with SRC_CATCH
             * exception
             * [dup]                               only if catchguard
             * setlocalpop <slot>                  or destructuring code
             * [< catchguard code >]               if there's a catchguard
             * [ifeq <offset to next catch block>]         " "
             * [pop]                               only if catchguard
             * < catch block contents >
             * leaveblock
             * goto <end of catch blocks>          non-local; finally applies
             *
             * If there's no catch block without a catchguard, the last
             * <offset to next catch block> points to rethrow code.  This
             * code will [gosub] to the finally code if appropriate, and is
             * also used for the catch-all trynote for capturing exceptions
             * thrown from catch{} blocks.
             */
            for (pn3 = pn2->pn_head; pn3; pn3 = pn3->pn_next) {
                ptrdiff_t guardJump, catchNote;

                JS_ASSERT(cg->stackDepth == depth);
                guardJump = GUARDJUMP(stmtInfo);
                if (guardJump != -1) {
                    /* Fix up and clean up previous catch block. */
                    CHECK_AND_SET_JUMP_OFFSET_AT(cx, cg, guardJump);

                    /*
                     * Account for JSOP_ENTERBLOCK (whose block object count
                     * is saved below) and pushed exception object that we
                     * still have after the jumping from the previous guard.
                     */
                    cg->stackDepth = depth + count + 1;

                    /*
                     * Move exception back to cx->exception to prepare for
                     * the next catch. We hide [throwing] from the decompiler
                     * since it compensates for the hidden JSOP_DUP at the
                     * start of the previous guarded catch.
                     */
                    if (js_NewSrcNote(cx, cg, SRC_HIDDEN) < 0 ||
                        js_Emit1(cx, cg, JSOP_THROWING) < 0) {
                        return JS_FALSE;
                    }
                    if (js_NewSrcNote(cx, cg, SRC_HIDDEN) < 0)
                        return JS_FALSE;
                    EMIT_UINT16_IMM_OP(JSOP_LEAVEBLOCK, count);
                    JS_ASSERT(cg->stackDepth == depth);
                }

                /*
                 * Annotate the JSOP_ENTERBLOCK that's about to be generated
                 * by the call to js_EmitTree immediately below.  Save this
                 * source note's index in stmtInfo for use by the TOK_CATCH:
                 * case, where the length of the catch guard is set as the
                 * note's offset.
                 */
                catchNote = js_NewSrcNote2(cx, cg, SRC_CATCH, 0);
                if (catchNote < 0)
                    return JS_FALSE;
                CATCHNOTE(stmtInfo) = catchNote;

                /*
                 * Emit the lexical scope and catch body.  Save the catch's
                 * block object population via count, for use when targeting
                 * guardJump at the next catch (the guard mismatch case).
                 */
                JS_ASSERT(pn3->pn_type == TOK_LEXICALSCOPE);
                count = OBJ_BLOCK_COUNT(cx, pn3->pn_objbox->object);
                if (!js_EmitTree(cx, cg, pn3))
                    return JS_FALSE;

                /* gosub <finally>, if required */
                if (pn->pn_kid3) {
                    jmp = EmitBackPatchOp(cx, cg, JSOP_BACKPATCH,
                                          &GOSUBS(stmtInfo));
                    if (jmp < 0)
                        return JS_FALSE;
                    JS_ASSERT(cg->stackDepth == depth);
                }

                /*
                 * Jump over the remaining catch blocks.  This will get fixed
                 * up to jump to after catch/finally.
                 */
                if (js_NewSrcNote(cx, cg, SRC_HIDDEN) < 0)
                    return JS_FALSE;
                jmp = EmitBackPatchOp(cx, cg, JSOP_BACKPATCH, &catchJump);
                if (jmp < 0)
                    return JS_FALSE;

                /*
                 * Save a pointer to the last catch node to handle try-finally
                 * and try-catch(guard)-finally special cases.
                 */
                lastCatch = pn3->expr();
            }
        }

        /*
         * Last catch guard jumps to the rethrow code sequence if none of the
         * guards match. Target guardJump at the beginning of the rethrow
         * sequence, just in case a guard expression throws and leaves the
         * stack unbalanced.
         */
        if (lastCatch && lastCatch->pn_kid2) {
            CHECK_AND_SET_JUMP_OFFSET_AT(cx, cg, GUARDJUMP(stmtInfo));

            /* Sync the stack to take into account pushed exception. */
            JS_ASSERT(cg->stackDepth == depth);
            cg->stackDepth = depth + 1;

            /*
             * Rethrow the exception, delegating executing of finally if any
             * to the exception handler.
             */
            if (js_NewSrcNote(cx, cg, SRC_HIDDEN) < 0 ||
                js_Emit1(cx, cg, JSOP_THROW) < 0) {
                return JS_FALSE;
            }
        }

        JS_ASSERT(cg->stackDepth == depth);

        /* Emit finally handler if any. */
        finallyStart = 0;   /* to quell GCC uninitialized warnings */
        if (pn->pn_kid3) {
            /*
             * Fix up the gosubs that might have been emitted before non-local
             * jumps to the finally code.
             */
            if (!BackPatch(cx, cg, GOSUBS(stmtInfo), CG_NEXT(cg), JSOP_GOSUB))
                return JS_FALSE;

            finallyStart = CG_OFFSET(cg);

            /* Indicate that we're emitting a subroutine body. */
            stmtInfo.type = STMT_SUBROUTINE;
            if (!UpdateLineNumberNotes(cx, cg, pn->pn_kid3->pn_pos.begin.lineno))
                return JS_FALSE;
            if (js_Emit1(cx, cg, JSOP_FINALLY) < 0 ||
                !js_EmitTree(cx, cg, pn->pn_kid3) ||
                js_Emit1(cx, cg, JSOP_RETSUB) < 0) {
                return JS_FALSE;
            }
            JS_ASSERT(cg->stackDepth == depth);
        }
        if (!js_PopStatementCG(cx, cg))
            return JS_FALSE;

        if (js_NewSrcNote(cx, cg, SRC_ENDBRACE) < 0 ||
            js_Emit1(cx, cg, JSOP_NOP) < 0) {
            return JS_FALSE;
        }

        /* Fix up the end-of-try/catch jumps to come here. */
        if (!BackPatch(cx, cg, catchJump, CG_NEXT(cg), JSOP_GOTO))
            return JS_FALSE;

        /*
         * Add the try note last, to let post-order give us the right ordering
         * (first to last for a given nesting level, inner to outer by level).
         */
        if (pn->pn_kid2 &&
            !NewTryNote(cx, cg, JSTRY_CATCH, depth, tryStart, tryEnd)) {
            return JS_FALSE;
        }

        /*
         * If we've got a finally, mark try+catch region with additional
         * trynote to catch exceptions (re)thrown from a catch block or
         * for the try{}finally{} case.
         */
        if (pn->pn_kid3 &&
            !NewTryNote(cx, cg, JSTRY_FINALLY, depth, tryStart, finallyStart)) {
            return JS_FALSE;
        }
        break;
      }

      case TOK_CATCH:
      {
        ptrdiff_t catchStart, guardJump;
        JSObject *blockObj;

        /*
         * Morph STMT_BLOCK to STMT_CATCH, note the block entry code offset,
         * and save the block object atom.
         */
        stmt = cg->topStmt;
        JS_ASSERT(stmt->type == STMT_BLOCK && (stmt->flags & SIF_SCOPE));
        stmt->type = STMT_CATCH;
        catchStart = stmt->update;
        blockObj = stmt->blockObj;

        /* Go up one statement info record to the TRY or FINALLY record. */
        stmt = stmt->down;
        JS_ASSERT(stmt->type == STMT_TRY || stmt->type == STMT_FINALLY);

        /* Pick up the pending exception and bind it to the catch variable. */
        if (js_Emit1(cx, cg, JSOP_EXCEPTION) < 0)
            return JS_FALSE;

        /*
         * Dup the exception object if there is a guard for rethrowing to use
         * it later when rethrowing or in other catches.
         */
        if (pn->pn_kid2 && js_Emit1(cx, cg, JSOP_DUP) < 0)
            return JS_FALSE;

        pn2 = pn->pn_kid1;
        switch (pn2->pn_type) {
#if JS_HAS_DESTRUCTURING
          case TOK_RB:
          case TOK_RC:
            if (!EmitDestructuringOps(cx, cg, JSOP_NOP, pn2))
                return JS_FALSE;
            if (js_Emit1(cx, cg, JSOP_POP) < 0)
                return JS_FALSE;
            break;
#endif

          case TOK_NAME:
            /* Inline and specialize BindNameToSlot for pn2. */
            JS_ASSERT(!pn2->pn_cookie.isFree());
            EMIT_UINT16_IMM_OP(JSOP_SETLOCALPOP, pn2->pn_cookie.asInteger());
            break;

          default:
            JS_ASSERT(0);
        }

        /* Emit the guard expression, if there is one. */
        if (pn->pn_kid2) {
            if (!js_EmitTree(cx, cg, pn->pn_kid2))
                return JS_FALSE;
            if (!js_SetSrcNoteOffset(cx, cg, CATCHNOTE(*stmt), 0,
                                     CG_OFFSET(cg) - catchStart)) {
                return JS_FALSE;
            }
            /* ifeq <next block> */
            guardJump = EmitJump(cx, cg, JSOP_IFEQ, 0);
            if (guardJump < 0)
                return JS_FALSE;
            GUARDJUMP(*stmt) = guardJump;

            /* Pop duplicated exception object as we no longer need it. */
            if (js_Emit1(cx, cg, JSOP_POP) < 0)
                return JS_FALSE;
        }

        /* Emit the catch body. */
        if (!js_EmitTree(cx, cg, pn->pn_kid3))
            return JS_FALSE;

        /*
         * Annotate the JSOP_LEAVEBLOCK that will be emitted as we unwind via
         * our TOK_LEXICALSCOPE parent, so the decompiler knows to pop.
         */
        off = cg->stackDepth;
        if (js_NewSrcNote2(cx, cg, SRC_CATCH, off) < 0)
            return JS_FALSE;
        break;
      }

      case TOK_VAR:
        if (!EmitVariables(cx, cg, pn, JS_FALSE, &noteIndex))
            return JS_FALSE;
        break;

      case TOK_RETURN:
        /* Push a return value */
        pn2 = pn->pn_kid;
        if (pn2) {
            if (!js_EmitTree(cx, cg, pn2))
                return JS_FALSE;
        } else {
            if (js_Emit1(cx, cg, JSOP_PUSH) < 0)
                return JS_FALSE;
        }

        /*
         * EmitNonLocalJumpFixup may add fixup bytecode to close open try
         * blocks having finally clauses and to exit intermingled let blocks.
         * We can't simply transfer control flow to our caller in that case,
         * because we must gosub to those finally clauses from inner to outer,
         * with the correct stack pointer (i.e., after popping any with,
         * for/in, etc., slots nested inside the finally's try).
         *
         * In this case we mutate JSOP_RETURN into JSOP_SETRVAL and add an
         * extra JSOP_RETRVAL after the fixups.
         */
        top = CG_OFFSET(cg);
        if (js_Emit1(cx, cg, JSOP_RETURN) < 0)
            return JS_FALSE;
        if (!EmitNonLocalJumpFixup(cx, cg, NULL))
            return JS_FALSE;
        if (top + JSOP_RETURN_LENGTH != CG_OFFSET(cg)) {
            CG_BASE(cg)[top] = JSOP_SETRVAL;
            if (js_Emit1(cx, cg, JSOP_RETRVAL) < 0)
                return JS_FALSE;
        }
        break;

#if JS_HAS_GENERATORS
      case TOK_YIELD:
        if (!cg->inFunction()) {
            ReportCompileErrorNumber(cx, CG_TS(cg), pn, JSREPORT_ERROR,
                                     JSMSG_BAD_RETURN_OR_YIELD,
                                     js_yield_str);
            return JS_FALSE;
        }
        if (pn->pn_kid) {
            if (!js_EmitTree(cx, cg, pn->pn_kid))
                return JS_FALSE;
        } else {
            if (js_Emit1(cx, cg, JSOP_PUSH) < 0)
                return JS_FALSE;
        }
        if (pn->pn_hidden && js_NewSrcNote(cx, cg, SRC_HIDDEN) < 0)
            return JS_FALSE;
        if (js_Emit1(cx, cg, JSOP_YIELD) < 0)
            return JS_FALSE;
        break;
#endif

      case TOK_LC:
      {
#if JS_HAS_XML_SUPPORT
        if (pn->pn_arity == PN_UNARY) {
            if (!js_EmitTree(cx, cg, pn->pn_kid))
                return JS_FALSE;
            if (js_Emit1(cx, cg, PN_OP(pn)) < 0)
                return JS_FALSE;
            break;
        }
#endif

        JS_ASSERT(pn->pn_arity == PN_LIST);

        noteIndex = -1;
        tmp = CG_OFFSET(cg);
        if (pn->pn_xflags & PNX_NEEDBRACES) {
            noteIndex = js_NewSrcNote2(cx, cg, SRC_BRACE, 0);
            if (noteIndex < 0 || js_Emit1(cx, cg, JSOP_NOP) < 0)
                return JS_FALSE;
        }

        js_PushStatement(cg, &stmtInfo, STMT_BLOCK, top);

        JSParseNode *pnchild = pn->pn_head;
        if (pn->pn_xflags & PNX_FUNCDEFS) {
            /*
             * This block contains top-level function definitions. To ensure
             * that we emit the bytecode defining them before the rest of code
             * in the block we use a separate pass over functions. During the
             * main pass later the emitter will add JSOP_NOP with source notes
             * for the function to preserve the original functions position
             * when decompiling.
             *
             * Currently this is used only for functions, as compile-as-we go
             * mode for scripts does not allow separate emitter passes.
             */
            JS_ASSERT(cg->inFunction());
            if (pn->pn_xflags & PNX_DESTRUCT) {
                /*
                 * Assign the destructuring arguments before defining any
                 * functions, see bug 419662.
                 */
                JS_ASSERT(pnchild->pn_type == TOK_SEMI);
                JS_ASSERT(pnchild->pn_kid->pn_type == TOK_COMMA);
                if (!js_EmitTree(cx, cg, pnchild))
                    return JS_FALSE;
                pnchild = pnchild->pn_next;
            }

            for (pn2 = pnchild; pn2; pn2 = pn2->pn_next) {
                if (pn2->pn_type == TOK_FUNCTION) {
                    if (pn2->pn_op == JSOP_NOP) {
                        if (!js_EmitTree(cx, cg, pn2))
                            return JS_FALSE;
                    } else {
                        /*
                         * JSOP_DEFFUN in a top-level block with function
                         * definitions appears, for example, when "if (true)"
                         * is optimized away from "if (true) function x() {}".
                         * See bug 428424.
                         */
                        JS_ASSERT(pn2->pn_op == JSOP_DEFFUN);
                    }
                }
            }
        }
        for (pn2 = pnchild; pn2; pn2 = pn2->pn_next) {
            if (!js_EmitTree(cx, cg, pn2))
                return JS_FALSE;
        }

        if (noteIndex >= 0 &&
            !js_SetSrcNoteOffset(cx, cg, (uintN)noteIndex, 0,
                                 CG_OFFSET(cg) - tmp)) {
            return JS_FALSE;
        }

        ok = js_PopStatementCG(cx, cg);
        break;
      }

      case TOK_SEQ:
        JS_ASSERT(pn->pn_arity == PN_LIST);
        js_PushStatement(cg, &stmtInfo, STMT_SEQ, top);
        for (pn2 = pn->pn_head; pn2; pn2 = pn2->pn_next) {
            if (!js_EmitTree(cx, cg, pn2))
                return JS_FALSE;
        }
        ok = js_PopStatementCG(cx, cg);
        break;

      case TOK_SEMI:
        pn2 = pn->pn_kid;
        if (pn2) {
            /*
             * Top-level or called-from-a-native JS_Execute/EvaluateScript,
             * debugger, and eval frames may need the value of the ultimate
             * expression statement as the script's result, despite the fact
             * that it appears useless to the compiler.
             *
             * API users may also set the JSOPTION_NO_SCRIPT_RVAL option when
             * calling JS_Compile* to suppress JSOP_POPV.
             */
            useful = wantval = !(cg->flags & (TCF_IN_FUNCTION | TCF_NO_SCRIPT_RVAL));
            if (!useful) {
                if (!CheckSideEffects(cx, cg, pn2, &useful))
                    return JS_FALSE;
            }

            /*
             * Don't eliminate apparently useless expressions if they are
             * labeled expression statements.  The tc->topStmt->update test
             * catches the case where we are nesting in js_EmitTree for a
             * labeled compound statement.
             */
            if (!useful &&
                (!cg->topStmt ||
                 cg->topStmt->type != STMT_LABEL ||
                 cg->topStmt->update < CG_OFFSET(cg))) {
                CG_CURRENT_LINE(cg) = pn2->pn_pos.begin.lineno;
                if (!ReportCompileErrorNumber(cx, CG_TS(cg), pn2,
                                              JSREPORT_WARNING | JSREPORT_STRICT,
                                              JSMSG_USELESS_EXPR)) {
                    return JS_FALSE;
                }
            } else {
                op = wantval ? JSOP_POPV : JSOP_POP;
#if JS_HAS_DESTRUCTURING
                if (!wantval &&
                    pn2->pn_type == TOK_ASSIGN &&
                    !MaybeEmitGroupAssignment(cx, cg, op, pn2, &op)) {
                    return JS_FALSE;
                }
#endif
                if (op != JSOP_NOP) {
                    /*
                     * Specialize JSOP_SETPROP to JSOP_SETMETHOD to defer or
                     * avoid null closure cloning. Do this only for assignment
                     * statements that are not completion values wanted by a
                     * script evaluator, to ensure that the joined function
                     * can't escape directly.
                     */
                    if (!wantval &&
                        PN_TYPE(pn2) == TOK_ASSIGN &&
                        PN_OP(pn2) == JSOP_NOP &&
                        PN_OP(pn2->pn_left) == JSOP_SETPROP &&
                        PN_OP(pn2->pn_right) == JSOP_LAMBDA &&
                        pn2->pn_right->pn_funbox->joinable()) {
                        pn2->pn_left->pn_op = JSOP_SETMETHOD;
                    }
                    if (!js_EmitTree(cx, cg, pn2))
                        return JS_FALSE;
                    if (js_Emit1(cx, cg, op) < 0)
                        return JS_FALSE;
                }
            }
        }
        break;

      case TOK_COLON:
        /* Emit an annotated nop so we know to decompile a label. */
        atom = pn->pn_atom;
        ale = cg->atomList.add(cg->parser, atom);
        if (!ale)
            return JS_FALSE;
        pn2 = pn->expr();
        noteType = (pn2->pn_type == TOK_LC ||
                    (pn2->pn_type == TOK_LEXICALSCOPE &&
                     pn2->expr()->pn_type == TOK_LC))
                   ? SRC_LABELBRACE
                   : SRC_LABEL;
        noteIndex = js_NewSrcNote2(cx, cg, noteType,
                                   (ptrdiff_t) ALE_INDEX(ale));
        if (noteIndex < 0 ||
            js_Emit1(cx, cg, JSOP_NOP) < 0) {
            return JS_FALSE;
        }

        /* Emit code for the labeled statement. */
        js_PushStatement(cg, &stmtInfo, STMT_LABEL, CG_OFFSET(cg));
        stmtInfo.label = atom;
        if (!js_EmitTree(cx, cg, pn2))
            return JS_FALSE;
        if (!js_PopStatementCG(cx, cg))
            return JS_FALSE;

        /* If the statement was compound, emit a note for the end brace. */
        if (noteType == SRC_LABELBRACE) {
            if (js_NewSrcNote(cx, cg, SRC_ENDBRACE) < 0 ||
                js_Emit1(cx, cg, JSOP_NOP) < 0) {
                return JS_FALSE;
            }
        }
        break;

      case TOK_COMMA:
        /*
         * Emit SRC_PCDELTA notes on each JSOP_POP between comma operands.
         * These notes help the decompiler bracket the bytecodes generated
         * from each sub-expression that follows a comma.
         */
        off = noteIndex = -1;
        for (pn2 = pn->pn_head; ; pn2 = pn2->pn_next) {
            if (!js_EmitTree(cx, cg, pn2))
                return JS_FALSE;
            tmp = CG_OFFSET(cg);
            if (noteIndex >= 0) {
                if (!js_SetSrcNoteOffset(cx, cg, (uintN)noteIndex, 0, tmp-off))
                    return JS_FALSE;
            }
            if (!pn2->pn_next)
                break;
            off = tmp;
            noteIndex = js_NewSrcNote2(cx, cg, SRC_PCDELTA, 0);
            if (noteIndex < 0 ||
                js_Emit1(cx, cg, JSOP_POP) < 0) {
                return JS_FALSE;
            }
        }
        break;

      case TOK_ASSIGN:
        /*
         * Check left operand type and generate specialized code for it.
         * Specialize to avoid ECMA "reference type" values on the operand
         * stack, which impose pervasive runtime "GetValue" costs.
         */
        pn2 = pn->pn_left;
        atomIndex = (jsatomid) -1;              /* quell GCC overwarning */
        switch (PN_TYPE(pn2)) {
          case TOK_NAME:
            if (!BindNameToSlot(cx, cg, pn2))
                return JS_FALSE;
            if (!pn2->pn_cookie.isFree()) {
                atomIndex = (jsatomid) pn2->pn_cookie.asInteger();
            } else {
                ale = cg->atomList.add(cg->parser, pn2->pn_atom);
                if (!ale)
                    return JS_FALSE;
                atomIndex = ALE_INDEX(ale);
                if (!pn2->isConst()) {
                    JSOp op = PN_OP(pn2) == JSOP_SETGNAME ? JSOP_BINDGNAME : JSOP_BINDNAME;
                    EMIT_INDEX_OP(op, atomIndex);
                }
            }
            break;
          case TOK_DOT:
            if (!js_EmitTree(cx, cg, pn2->expr()))
                return JS_FALSE;
            ale = cg->atomList.add(cg->parser, pn2->pn_atom);
            if (!ale)
                return JS_FALSE;
            atomIndex = ALE_INDEX(ale);
            break;
          case TOK_LB:
            JS_ASSERT(pn2->pn_arity == PN_BINARY);
            if (!js_EmitTree(cx, cg, pn2->pn_left))
                return JS_FALSE;
            if (!js_EmitTree(cx, cg, pn2->pn_right))
                return JS_FALSE;
            break;
#if JS_HAS_DESTRUCTURING
          case TOK_RB:
          case TOK_RC:
            break;
#endif
          case TOK_LP:
            if (!js_EmitTree(cx, cg, pn2))
                return JS_FALSE;
            break;
#if JS_HAS_XML_SUPPORT
          case TOK_UNARYOP:
            JS_ASSERT(pn2->pn_op == JSOP_SETXMLNAME);
            if (!js_EmitTree(cx, cg, pn2->pn_kid))
                return JS_FALSE;
            if (js_Emit1(cx, cg, JSOP_BINDXMLNAME) < 0)
                return JS_FALSE;
            break;
#endif
          default:
            JS_ASSERT(0);
        }

        op = PN_OP(pn);
        if (op != JSOP_NOP) {
            switch (pn2->pn_type) {
              case TOK_NAME:
                if (pn2->isConst()) {
                    if (PN_OP(pn2) == JSOP_CALLEE) {
                        if (js_Emit1(cx, cg, JSOP_CALLEE) < 0)
                            return JS_FALSE;
                    } else {
                        EMIT_INDEX_OP(PN_OP(pn2), atomIndex);
                    }
                } else if (PN_OP(pn2) == JSOP_SETNAME) {
                    if (js_Emit1(cx, cg, JSOP_DUP) < 0)
                        return JS_FALSE;
                    EMIT_INDEX_OP(JSOP_GETXPROP, atomIndex);
                } else {
                    JS_ASSERT(PN_OP(pn2) != JSOP_GETUPVAR);
                    EMIT_UINT16_IMM_OP((PN_OP(pn2) == JSOP_SETGNAME)
                                       ? JSOP_GETGNAME
                                       : (PN_OP(pn2) == JSOP_SETGLOBAL)
                                       ? JSOP_GETGLOBAL
                                       : (PN_OP(pn2) == JSOP_SETARG)
                                       ? JSOP_GETARG
                                       : JSOP_GETLOCAL,
                                       atomIndex);
                }
                break;
              case TOK_DOT:
                if (js_Emit1(cx, cg, JSOP_DUP) < 0)
                    return JS_FALSE;
                if (pn2->pn_atom == cx->runtime->atomState.lengthAtom) {
                    if (js_Emit1(cx, cg, JSOP_LENGTH) < 0)
                        return JS_FALSE;
                } else if (pn2->pn_atom == cx->runtime->atomState.protoAtom) {
                    if (!EmitIndexOp(cx, JSOP_QNAMEPART, atomIndex, cg))
                        return JS_FALSE;
                    if (js_Emit1(cx, cg, JSOP_GETELEM) < 0)
                        return JS_FALSE;
                } else {
                    EMIT_INDEX_OP(JSOP_GETPROP, atomIndex);
                }
                break;
              case TOK_LB:
              case TOK_LP:
#if JS_HAS_XML_SUPPORT
              case TOK_UNARYOP:
#endif
                if (js_Emit1(cx, cg, JSOP_DUP2) < 0)
                    return JS_FALSE;
                if (js_Emit1(cx, cg, JSOP_GETELEM) < 0)
                    return JS_FALSE;
                break;
              default:;
            }
        }

        /* Now emit the right operand (it may affect the namespace). */
        if (!js_EmitTree(cx, cg, pn->pn_right))
            return JS_FALSE;

        /* If += etc., emit the binary operator with a decompiler note. */
        if (op != JSOP_NOP) {
            /*
             * Take care to avoid SRC_ASSIGNOP if the left-hand side is a const
             * declared in the current compilation unit, as in this case (just
             * a bit further below) we will avoid emitting the assignment op.
             */
            if (pn2->pn_type != TOK_NAME || !pn2->isConst()) {
                if (js_NewSrcNote(cx, cg, SRC_ASSIGNOP) < 0)
                    return JS_FALSE;
            }
            if (js_Emit1(cx, cg, op) < 0)
                return JS_FALSE;
        }

        /* Left parts such as a.b.c and a[b].c need a decompiler note. */
        if (pn2->pn_type != TOK_NAME &&
#if JS_HAS_DESTRUCTURING
            pn2->pn_type != TOK_RB &&
            pn2->pn_type != TOK_RC &&
#endif
            js_NewSrcNote2(cx, cg, SRC_PCBASE, CG_OFFSET(cg) - top) < 0) {
            return JS_FALSE;
        }

        /* Finally, emit the specialized assignment bytecode. */
        switch (pn2->pn_type) {
          case TOK_NAME:
            if (pn2->isConst())
                break;
            /* FALL THROUGH */
          case TOK_DOT:
            EMIT_INDEX_OP(PN_OP(pn2), atomIndex);
            break;
          case TOK_LB:
          case TOK_LP:
            if (js_Emit1(cx, cg, JSOP_SETELEM) < 0)
                return JS_FALSE;
            break;
#if JS_HAS_DESTRUCTURING
          case TOK_RB:
          case TOK_RC:
            if (!EmitDestructuringOps(cx, cg, JSOP_SETNAME, pn2))
                return JS_FALSE;
            break;
#endif
#if JS_HAS_XML_SUPPORT
          case TOK_UNARYOP:
            if (js_Emit1(cx, cg, JSOP_SETXMLNAME) < 0)
                return JS_FALSE;
            break;
#endif
          default:
            JS_ASSERT(0);
        }
        break;

      case TOK_HOOK:
        /* Emit the condition, then branch if false to the else part. */
        if (!js_EmitTree(cx, cg, pn->pn_kid1))
            return JS_FALSE;
        noteIndex = js_NewSrcNote(cx, cg, SRC_COND);
        if (noteIndex < 0)
            return JS_FALSE;
        beq = EmitJump(cx, cg, JSOP_IFEQ, 0);
        if (beq < 0 || !js_EmitTree(cx, cg, pn->pn_kid2))
            return JS_FALSE;

        /* Jump around else, fixup the branch, emit else, fixup jump. */
        jmp = EmitJump(cx, cg, JSOP_GOTO, 0);
        if (jmp < 0)
            return JS_FALSE;
        CHECK_AND_SET_JUMP_OFFSET_AT(cx, cg, beq);

        /*
         * Because each branch pushes a single value, but our stack budgeting
         * analysis ignores branches, we now have to adjust cg->stackDepth to
         * ignore the value pushed by the first branch.  Execution will follow
         * only one path, so we must decrement cg->stackDepth.
         *
         * Failing to do this will foil code, such as the try/catch/finally
         * exception handling code generator, that samples cg->stackDepth for
         * use at runtime (JSOP_SETSP), or in let expression and block code
         * generation, which must use the stack depth to compute local stack
         * indexes correctly.
         */
        JS_ASSERT(cg->stackDepth > 0);
        cg->stackDepth--;
        if (!js_EmitTree(cx, cg, pn->pn_kid3))
            return JS_FALSE;
        CHECK_AND_SET_JUMP_OFFSET_AT(cx, cg, jmp);
        if (!js_SetSrcNoteOffset(cx, cg, noteIndex, 0, jmp - beq))
            return JS_FALSE;
        break;

      case TOK_OR:
      case TOK_AND:
        /*
         * JSOP_OR converts the operand on the stack to boolean, and if true,
         * leaves the original operand value on the stack and jumps; otherwise
         * it pops and falls into the next bytecode, which evaluates the right
         * operand.  The jump goes around the right operand evaluation.
         *
         * JSOP_AND converts the operand on the stack to boolean, and if false,
         * leaves the original operand value on the stack and jumps; otherwise
         * it pops and falls into the right operand's bytecode.
         */
        if (pn->pn_arity == PN_BINARY) {
            if (!js_EmitTree(cx, cg, pn->pn_left))
                return JS_FALSE;
            top = EmitJump(cx, cg, JSOP_BACKPATCH_POP, 0);
            if (top < 0)
                return JS_FALSE;
            if (!js_EmitTree(cx, cg, pn->pn_right))
                return JS_FALSE;
            off = CG_OFFSET(cg);
            pc = CG_CODE(cg, top);
            CHECK_AND_SET_JUMP_OFFSET(cx, cg, pc, off - top);
            *pc = pn->pn_op;
        } else {
            JS_ASSERT(pn->pn_arity == PN_LIST);
            JS_ASSERT(pn->pn_head->pn_next->pn_next);

            /* Left-associative operator chain: avoid too much recursion. */
            pn2 = pn->pn_head;
            if (!js_EmitTree(cx, cg, pn2))
                return JS_FALSE;
            top = EmitJump(cx, cg, JSOP_BACKPATCH_POP, 0);
            if (top < 0)
                return JS_FALSE;

            /* Emit nodes between the head and the tail. */
            jmp = top;
            while ((pn2 = pn2->pn_next)->pn_next) {
                if (!js_EmitTree(cx, cg, pn2))
                    return JS_FALSE;
                off = EmitJump(cx, cg, JSOP_BACKPATCH_POP, 0);
                if (off < 0)
                    return JS_FALSE;
                if (!SetBackPatchDelta(cx, cg, CG_CODE(cg, jmp), off - jmp))
                    return JS_FALSE;
                jmp = off;

            }
            if (!js_EmitTree(cx, cg, pn2))
                return JS_FALSE;

            pn2 = pn->pn_head;
            off = CG_OFFSET(cg);
            do {
                pc = CG_CODE(cg, top);
                tmp = GetJumpOffset(cg, pc);
                CHECK_AND_SET_JUMP_OFFSET(cx, cg, pc, off - top);
                *pc = pn->pn_op;
                top += tmp;
            } while ((pn2 = pn2->pn_next)->pn_next);
        }
        break;

      case TOK_PLUS:
        /* For TCF_IN_FUNCTION test, see TOK_RB concerning JSOP_NEWARRAY. */
        if (pn->pn_arity == PN_LIST && pn->pn_count < JS_BIT(16) &&
            cg->inFunction()) {
            /* Emit up to the first string literal conventionally. */
            for (pn2 = pn->pn_head; pn2; pn2 = pn2->pn_next) {
                if (pn2->pn_type == TOK_STRING)
                    break;
                if (!js_EmitTree(cx, cg, pn2))
                    return JS_FALSE;
                if (pn2 != pn->pn_head && js_Emit1(cx, cg, JSOP_ADD) < 0)
                    return JS_FALSE;
            }

            if (!pn2)
                break;

            /*
             * Having seen a string literal, we know statically that the rest
             * of the additions are string concatenation, so we emit them as a
             * single concatn. First, do string conversion on the result of the
             * preceding zero or more additions so that any side effects of
             * string conversion occur before the next operand begins.
             */
            if (pn2 == pn->pn_head) {
                index = 0;
            } else {
                if (!js_Emit1(cx, cg, JSOP_OBJTOSTR))
                    return JS_FALSE;
                index = 1;
            }

            for (; pn2; pn2 = pn2->pn_next, index++) {
                if (!js_EmitTree(cx, cg, pn2))
                    return JS_FALSE;
                if (!pn2->isLiteral() && js_Emit1(cx, cg, JSOP_OBJTOSTR) < 0)
                    return JS_FALSE;
            }

            EMIT_UINT16_IMM_OP(JSOP_CONCATN, index);
            break;
        }
      case TOK_BITOR:
      case TOK_BITXOR:
      case TOK_BITAND:
      case TOK_EQOP:
      case TOK_RELOP:
      case TOK_IN:
      case TOK_INSTANCEOF:
      case TOK_SHOP:
      case TOK_MINUS:
      case TOK_STAR:
      case TOK_DIVOP:
        if (pn->pn_arity == PN_LIST) {
            /* Left-associative operator chain: avoid too much recursion. */
            pn2 = pn->pn_head;
            if (!js_EmitTree(cx, cg, pn2))
                return JS_FALSE;
            op = PN_OP(pn);
            while ((pn2 = pn2->pn_next) != NULL) {
                if (!js_EmitTree(cx, cg, pn2))
                    return JS_FALSE;
                if (js_Emit1(cx, cg, op) < 0)
                    return JS_FALSE;
            }
        } else {
#if JS_HAS_XML_SUPPORT
            uintN oldflags;

      case TOK_DBLCOLON:
            if (pn->pn_arity == PN_NAME) {
                if (!js_EmitTree(cx, cg, pn->expr()))
                    return JS_FALSE;
                if (!EmitAtomOp(cx, pn, PN_OP(pn), cg))
                    return JS_FALSE;
                break;
            }

            /*
             * Binary :: has a right operand that brackets arbitrary code,
             * possibly including a let (a = b) ... expression.  We must clear
             * TCF_IN_FOR_INIT to avoid mis-compiling such beasts.
             */
            oldflags = cg->flags;
            cg->flags &= ~TCF_IN_FOR_INIT;
#endif

            /* Binary operators that evaluate both operands unconditionally. */
            if (!js_EmitTree(cx, cg, pn->pn_left))
                return JS_FALSE;
            if (!js_EmitTree(cx, cg, pn->pn_right))
                return JS_FALSE;
#if JS_HAS_XML_SUPPORT
            cg->flags |= oldflags & TCF_IN_FOR_INIT;
#endif
            if (js_Emit1(cx, cg, PN_OP(pn)) < 0)
                return JS_FALSE;
        }
        break;

      case TOK_THROW:
#if JS_HAS_XML_SUPPORT
      case TOK_AT:
      case TOK_DEFAULT:
        JS_ASSERT(pn->pn_arity == PN_UNARY);
        /* FALL THROUGH */
#endif
      case TOK_UNARYOP:
      {
        uintN oldflags;

        /* Unary op, including unary +/-. */
        op = PN_OP(pn);
#if JS_HAS_XML_SUPPORT
        if (op == JSOP_XMLNAME) {
            if (!EmitXMLName(cx, pn, op, cg))
                return JS_FALSE;
            break;
        }
#endif
        pn2 = pn->pn_kid;

        if (op == JSOP_TYPEOF && pn2->pn_type != TOK_NAME)
            op = JSOP_TYPEOFEXPR;

        oldflags = cg->flags;
        cg->flags &= ~TCF_IN_FOR_INIT;
        if (!js_EmitTree(cx, cg, pn2))
            return JS_FALSE;
        cg->flags |= oldflags & TCF_IN_FOR_INIT;
        if (js_Emit1(cx, cg, op) < 0)
            return JS_FALSE;
        break;
      }

      case TOK_INC:
      case TOK_DEC:
        /* Emit lvalue-specialized code for ++/-- operators. */
        pn2 = pn->pn_kid;
        JS_ASSERT(pn2->pn_type != TOK_RP);
        op = PN_OP(pn);
        switch (pn2->pn_type) {
          default:
            JS_ASSERT(pn2->pn_type == TOK_NAME);
            pn2->pn_op = op;
            if (!BindNameToSlot(cx, cg, pn2))
                return JS_FALSE;
            op = PN_OP(pn2);
            if (op == JSOP_CALLEE) {
                if (js_Emit1(cx, cg, op) < 0)
                    return JS_FALSE;
            } else if (!pn2->pn_cookie.isFree()) {
                atomIndex = (jsatomid) pn2->pn_cookie.asInteger();
                EMIT_UINT16_IMM_OP(op, atomIndex);
            } else {
                JS_ASSERT(JOF_OPTYPE(op) == JOF_ATOM);
                if (!EmitAtomOp(cx, pn2, op, cg))
                    return JS_FALSE;
                break;
            }
            if (pn2->isConst()) {
                if (js_Emit1(cx, cg, JSOP_POS) < 0)
                    return JS_FALSE;
                op = PN_OP(pn);
                if (!(js_CodeSpec[op].format & JOF_POST)) {
                    if (js_Emit1(cx, cg, JSOP_ONE) < 0)
                        return JS_FALSE;
                    op = (js_CodeSpec[op].format & JOF_INC) ? JSOP_ADD : JSOP_SUB;
                    if (js_Emit1(cx, cg, op) < 0)
                        return JS_FALSE;
                }
            }
            break;
          case TOK_DOT:
            if (!EmitPropOp(cx, pn2, op, cg, JS_FALSE))
                return JS_FALSE;
            break;
          case TOK_LB:
            if (!EmitElemOp(cx, pn2, op, cg))
                return JS_FALSE;
            break;
          case TOK_LP:
            if (!js_EmitTree(cx, cg, pn2))
                return JS_FALSE;
            if (js_NewSrcNote2(cx, cg, SRC_PCBASE,
                               CG_OFFSET(cg) - pn2->pn_offset) < 0) {
                return JS_FALSE;
            }
            if (js_Emit1(cx, cg, op) < 0)
                return JS_FALSE;
            break;
#if JS_HAS_XML_SUPPORT
          case TOK_UNARYOP:
            JS_ASSERT(pn2->pn_op == JSOP_SETXMLNAME);
            if (!js_EmitTree(cx, cg, pn2->pn_kid))
                return JS_FALSE;
            if (js_Emit1(cx, cg, JSOP_BINDXMLNAME) < 0)
                return JS_FALSE;
            if (js_Emit1(cx, cg, op) < 0)
                return JS_FALSE;
            break;
#endif
        }
        break;

      case TOK_DELETE:
        /*
         * Under ECMA 3, deleting a non-reference returns true -- but alas we
         * must evaluate the operand if it appears it might have side effects.
         */
        pn2 = pn->pn_kid;
        switch (pn2->pn_type) {
          case TOK_NAME:
            if (!BindNameToSlot(cx, cg, pn2))
                return JS_FALSE;
            op = PN_OP(pn2);
            if (op == JSOP_FALSE) {
                if (js_Emit1(cx, cg, op) < 0)
                    return JS_FALSE;
            } else {
                if (!EmitAtomOp(cx, pn2, op, cg))
                    return JS_FALSE;
            }
            break;
          case TOK_DOT:
            if (!EmitPropOp(cx, pn2, JSOP_DELPROP, cg, JS_FALSE))
                return JS_FALSE;
            break;
#if JS_HAS_XML_SUPPORT
          case TOK_DBLDOT:
            if (!EmitElemOp(cx, pn2, JSOP_DELDESC, cg))
                return JS_FALSE;
            break;
#endif
          case TOK_LB:
            if (!EmitElemOp(cx, pn2, JSOP_DELELEM, cg))
                return JS_FALSE;
            break;
          default:
            /*
             * If useless, just emit JSOP_TRUE; otherwise convert delete foo()
             * to foo(), true (a comma expression, requiring SRC_PCDELTA).
             */
            useful = JS_FALSE;
            if (!CheckSideEffects(cx, cg, pn2, &useful))
                return JS_FALSE;
            if (!useful) {
                off = noteIndex = -1;
            } else {
                if (pn2->pn_op == JSOP_SETCALL)
                    pn2->pn_op = JSOP_CALL;
                if (!js_EmitTree(cx, cg, pn2))
                    return JS_FALSE;
                off = CG_OFFSET(cg);
                noteIndex = js_NewSrcNote2(cx, cg, SRC_PCDELTA, 0);
                if (noteIndex < 0 || js_Emit1(cx, cg, JSOP_POP) < 0)
                    return JS_FALSE;
            }
            if (js_Emit1(cx, cg, JSOP_TRUE) < 0)
                return JS_FALSE;
            if (noteIndex >= 0) {
                tmp = CG_OFFSET(cg);
                if (!js_SetSrcNoteOffset(cx, cg, (uintN)noteIndex, 0, tmp-off))
                    return JS_FALSE;
            }
        }
        break;

#if JS_HAS_XML_SUPPORT
      case TOK_FILTER:
        if (!js_EmitTree(cx, cg, pn->pn_left))
            return JS_FALSE;
        jmp = EmitJump(cx, cg, JSOP_FILTER, 0);
        if (jmp < 0)
            return JS_FALSE;
        top = js_Emit1(cx, cg, JSOP_TRACE);
        if (top < 0)
            return JS_FALSE;
        if (!js_EmitTree(cx, cg, pn->pn_right))
            return JS_FALSE;
        CHECK_AND_SET_JUMP_OFFSET_AT(cx, cg, jmp);
        if (EmitJump(cx, cg, JSOP_ENDFILTER, top - CG_OFFSET(cg)) < 0)
            return JS_FALSE;
        break;
#endif

      case TOK_DOT:
        /*
         * Pop a stack operand, convert it to object, get a property named by
         * this bytecode's immediate-indexed atom operand, and push its value
         * (not a reference to it).
         */
        ok = EmitPropOp(cx, pn, PN_OP(pn), cg, JS_FALSE);
        break;

      case TOK_LB:
#if JS_HAS_XML_SUPPORT
      case TOK_DBLDOT:
#endif
        /*
         * Pop two operands, convert the left one to object and the right one
         * to property name (atom or tagged int), get the named property, and
         * push its value.  Set the "obj" register to the result of ToObject
         * on the left operand.
         */
        ok = EmitElemOp(cx, pn, PN_OP(pn), cg);
        break;

      case TOK_NEW:
      case TOK_LP:
      {
        bool callop = (PN_TYPE(pn) == TOK_LP);

        /*
         * Emit callable invocation or operator new (constructor call) code.
         * First, emit code for the left operand to evaluate the callable or
         * constructable object expression.
         *
         * For operator new applied to other expressions than E4X ones, we emit
         * JSOP_GETPROP instead of JSOP_CALLPROP, etc. This is necessary to
         * interpose the lambda-initialized method read barrier -- see the code
         * in jsinterp.cpp for JSOP_LAMBDA followed by JSOP_{SET,INIT}PROP.
         *
         * Then (or in a call case that has no explicit reference-base object)
         * we emit JSOP_NULL as a placeholder local GC root to hold the |this|
         * parameter: in the operator new case, the newborn instance; in the
         * base-less call case, a cookie meaning "use the global object as the
         * |this| value" (or in ES5 strict mode, "use undefined", so we should
         * use JSOP_PUSH instead of JSOP_NULL -- see bug 514570).
         */
        pn2 = pn->pn_head;
        switch (pn2->pn_type) {
          case TOK_NAME:
            if (!EmitNameOp(cx, cg, pn2, callop))
                return JS_FALSE;
            break;
          case TOK_DOT:
            if (!EmitPropOp(cx, pn2, PN_OP(pn2), cg, callop))
                return JS_FALSE;
            break;
          case TOK_LB:
            JS_ASSERT(pn2->pn_op == JSOP_GETELEM);
            if (!EmitElemOp(cx, pn2, callop ? JSOP_CALLELEM : JSOP_GETELEM, cg))
                return JS_FALSE;
            break;
          case TOK_UNARYOP:
#if JS_HAS_XML_SUPPORT
            if (pn2->pn_op == JSOP_XMLNAME) {
                if (!EmitXMLName(cx, pn2, JSOP_CALLXMLNAME, cg))
                    return JS_FALSE;
                callop = true;          /* suppress JSOP_NULL after */
                break;
            }
#endif
            /* FALL THROUGH */
          default:
            /*
             * Push null as a placeholder for the global object, per ECMA-262
             * 11.2.3 step 6.
             */
            if (!js_EmitTree(cx, cg, pn2))
                return JS_FALSE;
            callop = false;             /* trigger JSOP_NULL after */
            break;
        }
        if (!callop && js_Emit1(cx, cg, JSOP_NULL) < 0)
            return JS_FALSE;

        /* Remember start of callable-object bytecode for decompilation hint. */
        off = top;

        /*
         * Emit code for each argument in order, then emit the JSOP_*CALL or
         * JSOP_NEW bytecode with a two-byte immediate telling how many args
         * were pushed on the operand stack.
         */
        uintN oldflags = cg->flags;
        cg->flags &= ~TCF_IN_FOR_INIT;
        for (pn3 = pn2->pn_next; pn3; pn3 = pn3->pn_next) {
            if (!js_EmitTree(cx, cg, pn3))
                return JS_FALSE;
        }
        cg->flags |= oldflags & TCF_IN_FOR_INIT;
        if (js_NewSrcNote2(cx, cg, SRC_PCBASE, CG_OFFSET(cg) - off) < 0)
            return JS_FALSE;

        argc = pn->pn_count - 1;
        if (js_Emit3(cx, cg, PN_OP(pn), ARGC_HI(argc), ARGC_LO(argc)) < 0)
            return JS_FALSE;
        if (PN_OP(pn) == JSOP_CALL) {
            /* Add a trace hint opcode for recursion. */
            if (js_Emit1(cx, cg, JSOP_TRACE) < 0)
                return JS_FALSE;
        }
        if (PN_OP(pn) == JSOP_EVAL)
            EMIT_UINT16_IMM_OP(JSOP_LINENO, pn->pn_pos.begin.lineno);
        break;
      }

      case TOK_LEXICALSCOPE:
      {
        JSObjectBox *objbox;
        uintN count;

        objbox = pn->pn_objbox;
        js_PushBlockScope(cg, &stmtInfo, objbox->object, CG_OFFSET(cg));

        /*
         * If this lexical scope is not for a catch block, let block or let
         * expression, or any kind of for loop (where the scope starts in the
         * head after the first part if for (;;), else in the body if for-in);
         * and if our container is top-level but not a function body, or else
         * a block statement; then emit a SRC_BRACE note.  All other container
         * statements get braces by default from the decompiler.
         */
        noteIndex = -1;
        type = PN_TYPE(pn->expr());
        if (type != TOK_CATCH && type != TOK_LET && type != TOK_FOR &&
            (!(stmt = stmtInfo.down)
             ? !cg->inFunction()
             : stmt->type == STMT_BLOCK)) {
#if defined DEBUG_brendan || defined DEBUG_mrbkap
            /* There must be no source note already output for the next op. */
            JS_ASSERT(CG_NOTE_COUNT(cg) == 0 ||
                      CG_LAST_NOTE_OFFSET(cg) != CG_OFFSET(cg) ||
                      !GettableNoteForNextOp(cg));
#endif
            noteIndex = js_NewSrcNote2(cx, cg, SRC_BRACE, 0);
            if (noteIndex < 0)
                return JS_FALSE;
        }

        JS_ASSERT(CG_OFFSET(cg) == top);
        if (!EmitEnterBlock(cx, pn, cg))
            return JS_FALSE;

        if (!js_EmitTree(cx, cg, pn->pn_expr))
            return JS_FALSE;

        op = PN_OP(pn);
        if (op == JSOP_LEAVEBLOCKEXPR) {
            if (js_NewSrcNote2(cx, cg, SRC_PCBASE, CG_OFFSET(cg) - top) < 0)
                return JS_FALSE;
        } else {
            if (noteIndex >= 0 &&
                !js_SetSrcNoteOffset(cx, cg, (uintN)noteIndex, 0,
                                     CG_OFFSET(cg) - top)) {
                return JS_FALSE;
            }
        }

        /* Emit the JSOP_LEAVEBLOCK or JSOP_LEAVEBLOCKEXPR opcode. */
        count = OBJ_BLOCK_COUNT(cx, objbox->object);
        EMIT_UINT16_IMM_OP(op, count);

        ok = js_PopStatementCG(cx, cg);
        break;
      }

#if JS_HAS_BLOCK_SCOPE
      case TOK_LET:
        /* Let statements have their variable declarations on the left. */
        if (pn->pn_arity == PN_BINARY) {
            pn2 = pn->pn_right;
            pn = pn->pn_left;
        } else {
            pn2 = NULL;
        }

        /* Non-null pn2 means that pn is the variable list from a let head. */
        JS_ASSERT(pn->pn_arity == PN_LIST);
        if (!EmitVariables(cx, cg, pn, pn2 != NULL, &noteIndex))
            return JS_FALSE;

        /* Thus non-null pn2 is the body of the let block or expression. */
        tmp = CG_OFFSET(cg);
        if (pn2 && !js_EmitTree(cx, cg, pn2))
            return JS_FALSE;

        if (noteIndex >= 0 &&
            !js_SetSrcNoteOffset(cx, cg, (uintN)noteIndex, 0,
                                 CG_OFFSET(cg) - tmp)) {
            return JS_FALSE;
        }
        break;
#endif /* JS_HAS_BLOCK_SCOPE */

#if JS_HAS_GENERATORS
      case TOK_ARRAYPUSH: {
        jsint slot;

        /*
         * The array object's stack index is in cg->arrayCompDepth. See below
         * under the array initialiser code generator for array comprehension
         * special casing.
         */
        if (!js_EmitTree(cx, cg, pn->pn_kid))
            return JS_FALSE;
        slot = AdjustBlockSlot(cx, cg, cg->arrayCompDepth);
        if (slot < 0)
            return JS_FALSE;
        EMIT_UINT16_IMM_OP(PN_OP(pn), slot);
        break;
      }
#endif

      case TOK_RB:
#if JS_HAS_GENERATORS
      case TOK_ARRAYCOMP:
#endif
        /*
         * Emit code for [a, b, c] that is equivalent to constructing a new
         * array and in source order evaluating each element value and adding
         * it to the array, without invoking latent setters.  We use the
         * JSOP_NEWINIT and JSOP_INITELEM bytecodes to ignore setters and to
         * avoid dup'ing and popping the array as each element is added, as
         * JSOP_SETELEM/JSOP_SETPROP would do.
         *
         * If no sharp variable is defined, the initializer is not for an array
         * comprehension, the initializer is not overlarge, and the initializer
         * is not in global code (whose stack growth cannot be precisely modeled
         * due to the need to reserve space for global variables and regular
         * expressions), use JSOP_NEWARRAY to minimize opcodes and to create the
         * array using a fast, all-at-once process rather than a slow, element-
         * by-element process.
         */
#if JS_HAS_SHARP_VARS
        sharpnum = -1;
      do_emit_array:
#endif

        op = (JS_LIKELY(pn->pn_count < JS_BIT(16)) && cg->inFunction())
             ? JSOP_NEWARRAY
             : JSOP_NEWINIT;

#if JS_HAS_GENERATORS
        if (pn->pn_type == TOK_ARRAYCOMP)
            op = JSOP_NEWINIT;
#endif
#if JS_HAS_SHARP_VARS
        JS_ASSERT_IF(sharpnum >= 0, cg->hasSharps());
        if (cg->hasSharps())
            op = JSOP_NEWINIT;
#endif

        if (op == JSOP_NEWINIT && !EmitNewInit(cx, cg, JSProto_Array, pn, sharpnum))
            return JS_FALSE;

#if JS_HAS_GENERATORS
        if (pn->pn_type == TOK_ARRAYCOMP) {
            uintN saveDepth;

            /*
             * Pass the new array's stack index to the TOK_ARRAYPUSH case via
             * cg->arrayCompDepth, then simply traverse the TOK_FOR node and
             * its kids under pn2 to generate this comprehension.
             */
            JS_ASSERT(cg->stackDepth > 0);
            saveDepth = cg->arrayCompDepth;
            cg->arrayCompDepth = (uint32) (cg->stackDepth - 1);
            if (!js_EmitTree(cx, cg, pn->pn_head))
                return JS_FALSE;
            cg->arrayCompDepth = saveDepth;

            /* Emit the usual op needed for decompilation. */
            if (!EmitEndInit(cx, cg, 1))
                return JS_FALSE;
            break;
        }
#endif /* JS_HAS_GENERATORS */

        pn2 = pn->pn_head;
        for (atomIndex = 0; pn2; atomIndex++, pn2 = pn2->pn_next) {
            if (op == JSOP_NEWINIT && !EmitNumberOp(cx, atomIndex, cg))
                return JS_FALSE;
            if (pn2->pn_type == TOK_COMMA && pn2->pn_arity == PN_NULLARY) {
                if (js_Emit1(cx, cg, JSOP_HOLE) < 0)
                    return JS_FALSE;
            } else {
                if (!js_EmitTree(cx, cg, pn2))
                    return JS_FALSE;
            }
            if (op == JSOP_NEWINIT && js_Emit1(cx, cg, JSOP_INITELEM) < 0)
                return JS_FALSE;
        }
        JS_ASSERT(atomIndex == pn->pn_count);

        if (pn->pn_xflags & PNX_ENDCOMMA) {
            /* Emit a source note so we know to decompile an extra comma. */
            if (js_NewSrcNote(cx, cg, SRC_CONTINUE) < 0)
                return JS_FALSE;
        }

        if (op == JSOP_NEWINIT) {
            /*
             * Emit an op to finish the array and, secondarily, to aid in sharp
             * array cleanup (if JS_HAS_SHARP_VARS) and decompilation.
             */
            if (!EmitEndInit(cx, cg, atomIndex))
                return JS_FALSE;
            break;
        }

        JS_ASSERT(atomIndex < JS_BIT(16));
        EMIT_UINT16_IMM_OP(JSOP_NEWARRAY, atomIndex);
        break;

      case TOK_RC: {
#if JS_HAS_SHARP_VARS
        sharpnum = -1;
      do_emit_object:
#endif
#if JS_HAS_DESTRUCTURING_SHORTHAND
        if (pn->pn_xflags & PNX_DESTRUCT) {
            ReportCompileErrorNumber(cx, CG_TS(cg), pn, JSREPORT_ERROR, JSMSG_BAD_OBJECT_INIT);
            return JS_FALSE;
        }
#endif
        /*
         * Emit code for {p:a, '%q':b, 2:c} that is equivalent to constructing
         * a new object and in source order evaluating each property value and
         * adding the property to the object, without invoking latent setters.
         * We use the JSOP_NEWINIT and JSOP_INITELEM/JSOP_INITPROP bytecodes to
         * ignore setters and to avoid dup'ing and popping the object as each
         * property is added, as JSOP_SETELEM/JSOP_SETPROP would do.
         */
        if (!EmitNewInit(cx, cg, JSProto_Object, pn, sharpnum))
            return JS_FALSE;

        uintN methodInits = 0, slowMethodInits = 0;
        for (pn2 = pn->pn_head; pn2; pn2 = pn2->pn_next) {
            /* Emit an index for t[2] for later consumption by JSOP_INITELEM. */
            pn3 = pn2->pn_left;
            if (pn3->pn_type == TOK_NUMBER) {
                if (!EmitNumberOp(cx, pn3->pn_dval, cg))
                    return JS_FALSE;
            }

            /* Emit code for the property initializer. */
            if (!js_EmitTree(cx, cg, pn2->pn_right))
                return JS_FALSE;

            op = PN_OP(pn2);
            if (op == JSOP_GETTER || op == JSOP_SETTER) {
                if (js_Emit1(cx, cg, op) < 0)
                    return JS_FALSE;
            }

            /* Annotate JSOP_INITELEM so we decompile 2:c and not just c. */
            if (pn3->pn_type == TOK_NUMBER) {
                if (js_NewSrcNote(cx, cg, SRC_INITPROP) < 0)
                    return JS_FALSE;
                if (js_Emit1(cx, cg, JSOP_INITELEM) < 0)
                    return JS_FALSE;
            } else {
                JS_ASSERT(pn3->pn_type == TOK_NAME ||
                          pn3->pn_type == TOK_STRING);
                ale = cg->atomList.add(cg->parser, pn3->pn_atom);
                if (!ale)
                    return JS_FALSE;

                /* Check whether we can optimize to JSOP_INITMETHOD. */
                JSParseNode *init = pn2->pn_right;
                bool lambda = PN_OP(init) == JSOP_LAMBDA;
                if (lambda)
                    ++methodInits;
                if (op == JSOP_INITPROP && lambda && init->pn_funbox->joinable())
                {
                    op = JSOP_INITMETHOD;
                    pn2->pn_op = uint8(op);
                } else {
                    op = JSOP_INITPROP;
                    if (lambda)
                        ++slowMethodInits;
                }

                EMIT_INDEX_OP(op, ALE_INDEX(ale));
            }
        }

        if (cg->funbox && cg->funbox->shouldUnbrand(methodInits, slowMethodInits)) {
            if (js_Emit1(cx, cg, JSOP_UNBRAND) < 0)
                return JS_FALSE;
        }
        if (!EmitEndInit(cx, cg, pn->pn_count))
            return JS_FALSE;
        break;
      }

#if JS_HAS_SHARP_VARS
      case TOK_DEFSHARP:
        JS_ASSERT(cg->hasSharps());
        sharpnum = pn->pn_num;
        pn = pn->pn_kid;
        if (pn->pn_type == TOK_RB)
            goto do_emit_array;
# if JS_HAS_GENERATORS
        if (pn->pn_type == TOK_ARRAYCOMP)
            goto do_emit_array;
# endif
        if (pn->pn_type == TOK_RC)
            goto do_emit_object;

        if (!js_EmitTree(cx, cg, pn))
            return JS_FALSE;
        EMIT_UINT16PAIR_IMM_OP(JSOP_DEFSHARP, cg->sharpSlotBase, (jsatomid) sharpnum);
        break;

      case TOK_USESHARP:
        JS_ASSERT(cg->hasSharps());
        EMIT_UINT16PAIR_IMM_OP(JSOP_USESHARP, cg->sharpSlotBase, (jsatomid) pn->pn_num);
        break;
#endif /* JS_HAS_SHARP_VARS */

      case TOK_NAME:
        /*
         * Cope with a left-over function definition that was replaced by a use
         * of a later function definition of the same name. See FunctionDef and
         * MakeDefIntoUse in jsparse.cpp.
         */
        if (pn->pn_op == JSOP_NOP)
            return JS_TRUE;
        if (!EmitNameOp(cx, cg, pn, JS_FALSE))
            return JS_FALSE;
        break;

#if JS_HAS_XML_SUPPORT
      case TOK_XMLATTR:
      case TOK_XMLSPACE:
      case TOK_XMLTEXT:
      case TOK_XMLCDATA:
      case TOK_XMLCOMMENT:
#endif
      case TOK_STRING:
        ok = EmitAtomOp(cx, pn, PN_OP(pn), cg);
        break;

      case TOK_NUMBER:
        ok = EmitNumberOp(cx, pn->pn_dval, cg);
        break;

      case TOK_REGEXP: {
        /*
         * If the regexp's script is one-shot and the regexp is not used in a
         * loop, we can avoid the extra fork-on-exec costs of JSOP_REGEXP by
         * selecting JSOP_OBJECT. Otherwise, to avoid incorrect proto, parent,
         * and lastIndex sharing, select JSOP_REGEXP.
         */
        JS_ASSERT(pn->pn_op == JSOP_REGEXP);
        bool singleton = !cg->fun && cg->compileAndGo();
        if (singleton) {
            for (JSStmtInfo *stmt = cg->topStmt; stmt; stmt = stmt->down) {
                if (STMT_IS_LOOP(stmt)) {
                    singleton = false;
                    break;
                }
            }
        }
        if (singleton) {
            ok = EmitObjectOp(cx, pn->pn_objbox, JSOP_OBJECT, cg);
        } else {
            ok = EmitIndexOp(cx, JSOP_REGEXP,
                             cg->regexpList.index(pn->pn_objbox),
                             cg);
        }
        break;
      }

#if JS_HAS_XML_SUPPORT
      case TOK_ANYNAME:
#endif
      case TOK_PRIMARY:
        if (js_Emit1(cx, cg, PN_OP(pn)) < 0)
            return JS_FALSE;
        break;

#if JS_HAS_DEBUGGER_KEYWORD
      case TOK_DEBUGGER:
        if (js_Emit1(cx, cg, JSOP_DEBUGGER) < 0)
            return JS_FALSE;
        break;
#endif /* JS_HAS_DEBUGGER_KEYWORD */

#if JS_HAS_XML_SUPPORT
      case TOK_XMLELEM:
      case TOK_XMLLIST:
        JS_ASSERT(PN_TYPE(pn) == TOK_XMLLIST || pn->pn_count != 0);
        switch (pn->pn_head ? PN_TYPE(pn->pn_head) : TOK_XMLLIST) {
          case TOK_XMLETAGO:
            JS_ASSERT(0);
            /* FALL THROUGH */
          case TOK_XMLPTAGC:
          case TOK_XMLSTAGO:
            break;
          default:
            if (js_Emit1(cx, cg, JSOP_STARTXML) < 0)
                return JS_FALSE;
        }

        for (pn2 = pn->pn_head; pn2; pn2 = pn2->pn_next) {
            if (pn2->pn_type == TOK_LC &&
                js_Emit1(cx, cg, JSOP_STARTXMLEXPR) < 0) {
                return JS_FALSE;
            }
            if (!js_EmitTree(cx, cg, pn2))
                return JS_FALSE;
            if (pn2 != pn->pn_head && js_Emit1(cx, cg, JSOP_ADD) < 0)
                return JS_FALSE;
        }

        if (pn->pn_xflags & PNX_XMLROOT) {
            if (pn->pn_count == 0) {
                JS_ASSERT(pn->pn_type == TOK_XMLLIST);
                atom = cx->runtime->atomState.emptyAtom;
                ale = cg->atomList.add(cg->parser, atom);
                if (!ale)
                    return JS_FALSE;
                EMIT_INDEX_OP(JSOP_STRING, ALE_INDEX(ale));
            }
            if (js_Emit1(cx, cg, PN_OP(pn)) < 0)
                return JS_FALSE;
        }
#ifdef DEBUG
        else
            JS_ASSERT(pn->pn_count != 0);
#endif
        break;

      case TOK_XMLPTAGC:
      case TOK_XMLSTAGO:
      case TOK_XMLETAGO:
      {
        uint32 i;

        if (js_Emit1(cx, cg, JSOP_STARTXML) < 0)
            return JS_FALSE;

        ale = cg->atomList.add(cg->parser,
                               (pn->pn_type == TOK_XMLETAGO)
                               ? cx->runtime->atomState.etagoAtom
                               : cx->runtime->atomState.stagoAtom);
        if (!ale)
            return JS_FALSE;
        EMIT_INDEX_OP(JSOP_STRING, ALE_INDEX(ale));

        JS_ASSERT(pn->pn_count != 0);
        pn2 = pn->pn_head;
        if (pn2->pn_type == TOK_LC && js_Emit1(cx, cg, JSOP_STARTXMLEXPR) < 0)
            return JS_FALSE;
        if (!js_EmitTree(cx, cg, pn2))
            return JS_FALSE;
        if (js_Emit1(cx, cg, JSOP_ADD) < 0)
            return JS_FALSE;

        for (pn2 = pn2->pn_next, i = 0; pn2; pn2 = pn2->pn_next, i++) {
            if (pn2->pn_type == TOK_LC &&
                js_Emit1(cx, cg, JSOP_STARTXMLEXPR) < 0) {
                return JS_FALSE;
            }
            if (!js_EmitTree(cx, cg, pn2))
                return JS_FALSE;
            if ((i & 1) && pn2->pn_type == TOK_LC) {
                if (js_Emit1(cx, cg, JSOP_TOATTRVAL) < 0)
                    return JS_FALSE;
            }
            if (js_Emit1(cx, cg,
                         (i & 1) ? JSOP_ADDATTRVAL : JSOP_ADDATTRNAME) < 0) {
                return JS_FALSE;
            }
        }

        ale = cg->atomList.add(cg->parser,
                               (pn->pn_type == TOK_XMLPTAGC)
                               ? cx->runtime->atomState.ptagcAtom
                               : cx->runtime->atomState.tagcAtom);
        if (!ale)
            return JS_FALSE;
        EMIT_INDEX_OP(JSOP_STRING, ALE_INDEX(ale));
        if (js_Emit1(cx, cg, JSOP_ADD) < 0)
            return JS_FALSE;

        if ((pn->pn_xflags & PNX_XMLROOT) && js_Emit1(cx, cg, PN_OP(pn)) < 0)
            return JS_FALSE;
        break;
      }

      case TOK_XMLNAME:
        if (pn->pn_arity == PN_LIST) {
            JS_ASSERT(pn->pn_count != 0);
            for (pn2 = pn->pn_head; pn2; pn2 = pn2->pn_next) {
                if (pn2->pn_type == TOK_LC &&
                    js_Emit1(cx, cg, JSOP_STARTXMLEXPR) < 0) {
                    return JS_FALSE;
                }
                if (!js_EmitTree(cx, cg, pn2))
                    return JS_FALSE;
                if (pn2 != pn->pn_head && js_Emit1(cx, cg, JSOP_ADD) < 0)
                    return JS_FALSE;
            }
        } else {
            JS_ASSERT(pn->pn_arity == PN_NULLARY);
            ok = (pn->pn_op == JSOP_OBJECT)
                 ? EmitObjectOp(cx, pn->pn_objbox, PN_OP(pn), cg)
                 : EmitAtomOp(cx, pn, PN_OP(pn), cg);
        }
        break;

      case TOK_XMLPI:
        ale = cg->atomList.add(cg->parser, pn->pn_atom2);
        if (!ale)
            return JS_FALSE;
        if (!EmitIndexOp(cx, JSOP_QNAMEPART, ALE_INDEX(ale), cg))
            return JS_FALSE;
        if (!EmitAtomOp(cx, pn, JSOP_XMLPI, cg))
            return JS_FALSE;
        break;
#endif /* JS_HAS_XML_SUPPORT */

      default:
        JS_ASSERT(0);
    }

    if (ok && --cg->emitLevel == 0) {
        if (cg->spanDeps)
            ok = OptimizeSpanDeps(cx, cg);
        if (!UpdateLineNumberNotes(cx, cg, pn->pn_pos.end.lineno))
            return JS_FALSE;
    }

    return ok;
}

/*
 * We should try to get rid of offsetBias (always 0 or 1, where 1 is
 * JSOP_{NOP,POP}_LENGTH), which is used only by SRC_FOR and SRC_DECL.
 */
JS_FRIEND_DATA(JSSrcNoteSpec) js_SrcNoteSpec[] = {
    {"null",            0,      0,      0},
    {"if",              0,      0,      0},
    {"if-else",         2,      0,      1},
    {"for",             3,      1,      1},
    {"while",           1,      0,      1},
    {"continue",        0,      0,      0},
    {"decl",            1,      1,      1},
    {"pcdelta",         1,      0,      1},
    {"assignop",        0,      0,      0},
    {"cond",            1,      0,      1},
    {"brace",           1,      0,      1},
    {"hidden",          0,      0,      0},
    {"pcbase",          1,      0,     -1},
    {"label",           1,      0,      0},
    {"labelbrace",      1,      0,      0},
    {"endbrace",        0,      0,      0},
    {"break2label",     1,      0,      0},
    {"cont2label",      1,      0,      0},
    {"switch",          2,      0,      1},
    {"funcdef",         1,      0,      0},
    {"catch",           1,      0,      1},
    {"extended",       -1,      0,      0},
    {"newline",         0,      0,      0},
    {"setline",         1,      0,      0},
    {"xdelta",          0,      0,      0},
};

static intN
AllocSrcNote(JSContext *cx, JSCodeGenerator *cg)
{
    intN index;
    JSArenaPool *pool;
    size_t size;

    index = CG_NOTE_COUNT(cg);
    if (((uintN)index & CG_NOTE_MASK(cg)) == 0) {
        pool = cg->notePool;
        size = SRCNOTE_SIZE(CG_NOTE_MASK(cg) + 1);
        if (!CG_NOTES(cg)) {
            /* Allocate the first note array lazily; leave noteMask alone. */
            JS_ARENA_ALLOCATE_CAST(CG_NOTES(cg), jssrcnote *, pool, size);
        } else {
            /* Grow by doubling note array size; update noteMask on success. */
            JS_ARENA_GROW_CAST(CG_NOTES(cg), jssrcnote *, pool, size, size);
            if (CG_NOTES(cg))
                CG_NOTE_MASK(cg) = (CG_NOTE_MASK(cg) << 1) | 1;
        }
        if (!CG_NOTES(cg)) {
            js_ReportOutOfScriptQuota(cx);
            return -1;
        }
    }

    CG_NOTE_COUNT(cg) = index + 1;
    return index;
}

intN
js_NewSrcNote(JSContext *cx, JSCodeGenerator *cg, JSSrcNoteType type)
{
    intN index, n;
    jssrcnote *sn;
    ptrdiff_t offset, delta, xdelta;

    /*
     * Claim a note slot in CG_NOTES(cg) by growing it if necessary and then
     * incrementing CG_NOTE_COUNT(cg).
     */
    index = AllocSrcNote(cx, cg);
    if (index < 0)
        return -1;
    sn = &CG_NOTES(cg)[index];

    /*
     * Compute delta from the last annotated bytecode's offset.  If it's too
     * big to fit in sn, allocate one or more xdelta notes and reset sn.
     */
    offset = CG_OFFSET(cg);
    delta = offset - CG_LAST_NOTE_OFFSET(cg);
    CG_LAST_NOTE_OFFSET(cg) = offset;
    if (delta >= SN_DELTA_LIMIT) {
        do {
            xdelta = JS_MIN(delta, SN_XDELTA_MASK);
            SN_MAKE_XDELTA(sn, xdelta);
            delta -= xdelta;
            index = AllocSrcNote(cx, cg);
            if (index < 0)
                return -1;
            sn = &CG_NOTES(cg)[index];
        } while (delta >= SN_DELTA_LIMIT);
    }

    /*
     * Initialize type and delta, then allocate the minimum number of notes
     * needed for type's arity.  Usually, we won't need more, but if an offset
     * does take two bytes, js_SetSrcNoteOffset will grow CG_NOTES(cg).
     */
    SN_MAKE_NOTE(sn, type, delta);
    for (n = (intN)js_SrcNoteSpec[type].arity; n > 0; n--) {
        if (js_NewSrcNote(cx, cg, SRC_NULL) < 0)
            return -1;
    }
    return index;
}

intN
js_NewSrcNote2(JSContext *cx, JSCodeGenerator *cg, JSSrcNoteType type,
               ptrdiff_t offset)
{
    intN index;

    index = js_NewSrcNote(cx, cg, type);
    if (index >= 0) {
        if (!js_SetSrcNoteOffset(cx, cg, index, 0, offset))
            return -1;
    }
    return index;
}

intN
js_NewSrcNote3(JSContext *cx, JSCodeGenerator *cg, JSSrcNoteType type,
               ptrdiff_t offset1, ptrdiff_t offset2)
{
    intN index;

    index = js_NewSrcNote(cx, cg, type);
    if (index >= 0) {
        if (!js_SetSrcNoteOffset(cx, cg, index, 0, offset1))
            return -1;
        if (!js_SetSrcNoteOffset(cx, cg, index, 1, offset2))
            return -1;
    }
    return index;
}

static JSBool
GrowSrcNotes(JSContext *cx, JSCodeGenerator *cg)
{
    JSArenaPool *pool;
    size_t size;

    /* Grow by doubling note array size; update noteMask on success. */
    pool = cg->notePool;
    size = SRCNOTE_SIZE(CG_NOTE_MASK(cg) + 1);
    JS_ARENA_GROW_CAST(CG_NOTES(cg), jssrcnote *, pool, size, size);
    if (!CG_NOTES(cg)) {
        js_ReportOutOfScriptQuota(cx);
        return JS_FALSE;
    }
    CG_NOTE_MASK(cg) = (CG_NOTE_MASK(cg) << 1) | 1;
    return JS_TRUE;
}

jssrcnote *
js_AddToSrcNoteDelta(JSContext *cx, JSCodeGenerator *cg, jssrcnote *sn,
                     ptrdiff_t delta)
{
    ptrdiff_t base, limit, newdelta, diff;
    intN index;

    /*
     * Called only from OptimizeSpanDeps and js_FinishTakingSrcNotes to add to
     * main script note deltas, and only by a small positive amount.
     */
    JS_ASSERT(cg->current == &cg->main);
    JS_ASSERT((unsigned) delta < (unsigned) SN_XDELTA_LIMIT);

    base = SN_DELTA(sn);
    limit = SN_IS_XDELTA(sn) ? SN_XDELTA_LIMIT : SN_DELTA_LIMIT;
    newdelta = base + delta;
    if (newdelta < limit) {
        SN_SET_DELTA(sn, newdelta);
    } else {
        index = sn - cg->main.notes;
        if ((cg->main.noteCount & cg->main.noteMask) == 0) {
            if (!GrowSrcNotes(cx, cg))
                return NULL;
            sn = cg->main.notes + index;
        }
        diff = cg->main.noteCount - index;
        cg->main.noteCount++;
        memmove(sn + 1, sn, SRCNOTE_SIZE(diff));
        SN_MAKE_XDELTA(sn, delta);
        sn++;
    }
    return sn;
}

JS_FRIEND_API(uintN)
js_SrcNoteLength(jssrcnote *sn)
{
    uintN arity;
    jssrcnote *base;

    arity = (intN)js_SrcNoteSpec[SN_TYPE(sn)].arity;
    for (base = sn++; arity; sn++, arity--) {
        if (*sn & SN_3BYTE_OFFSET_FLAG)
            sn += 2;
    }
    return sn - base;
}

JS_FRIEND_API(ptrdiff_t)
js_GetSrcNoteOffset(jssrcnote *sn, uintN which)
{
    /* Find the offset numbered which (i.e., skip exactly which offsets). */
    JS_ASSERT(SN_TYPE(sn) != SRC_XDELTA);
    JS_ASSERT((intN) which < js_SrcNoteSpec[SN_TYPE(sn)].arity);
    for (sn++; which; sn++, which--) {
        if (*sn & SN_3BYTE_OFFSET_FLAG)
            sn += 2;
    }
    if (*sn & SN_3BYTE_OFFSET_FLAG) {
        return (ptrdiff_t)(((uint32)(sn[0] & SN_3BYTE_OFFSET_MASK) << 16)
                           | (sn[1] << 8)
                           | sn[2]);
    }
    return (ptrdiff_t)*sn;
}

JSBool
js_SetSrcNoteOffset(JSContext *cx, JSCodeGenerator *cg, uintN index,
                    uintN which, ptrdiff_t offset)
{
    jssrcnote *sn;
    ptrdiff_t diff;

    if ((jsuword)offset >= (jsuword)((ptrdiff_t)SN_3BYTE_OFFSET_FLAG << 16)) {
        ReportStatementTooLarge(cx, cg);
        return JS_FALSE;
    }

    /* Find the offset numbered which (i.e., skip exactly which offsets). */
    sn = &CG_NOTES(cg)[index];
    JS_ASSERT(SN_TYPE(sn) != SRC_XDELTA);
    JS_ASSERT((intN) which < js_SrcNoteSpec[SN_TYPE(sn)].arity);
    for (sn++; which; sn++, which--) {
        if (*sn & SN_3BYTE_OFFSET_FLAG)
            sn += 2;
    }

    /* See if the new offset requires three bytes. */
    if (offset > (ptrdiff_t)SN_3BYTE_OFFSET_MASK) {
        /* Maybe this offset was already set to a three-byte value. */
        if (!(*sn & SN_3BYTE_OFFSET_FLAG)) {
            /* Losing, need to insert another two bytes for this offset. */
            index = sn - CG_NOTES(cg);

            /*
             * Simultaneously test to see if the source note array must grow to
             * accommodate either the first or second byte of additional storage
             * required by this 3-byte offset.
             */
            if (((CG_NOTE_COUNT(cg) + 1) & CG_NOTE_MASK(cg)) <= 1) {
                if (!GrowSrcNotes(cx, cg))
                    return JS_FALSE;
                sn = CG_NOTES(cg) + index;
            }
            CG_NOTE_COUNT(cg) += 2;

            diff = CG_NOTE_COUNT(cg) - (index + 3);
            JS_ASSERT(diff >= 0);
            if (diff > 0)
                memmove(sn + 3, sn + 1, SRCNOTE_SIZE(diff));
        }
        *sn++ = (jssrcnote)(SN_3BYTE_OFFSET_FLAG | (offset >> 16));
        *sn++ = (jssrcnote)(offset >> 8);
    }
    *sn = (jssrcnote)offset;
    return JS_TRUE;
}

#ifdef DEBUG_notme
#define DEBUG_srcnotesize
#endif

#ifdef DEBUG_srcnotesize
#define NBINS 10
static uint32 hist[NBINS];

void DumpSrcNoteSizeHist()
{
    static FILE *fp;
    int i, n;

    if (!fp) {
        fp = fopen("/tmp/srcnotes.hist", "w");
        if (!fp)
            return;
        setvbuf(fp, NULL, _IONBF, 0);
    }
    fprintf(fp, "SrcNote size histogram:\n");
    for (i = 0; i < NBINS; i++) {
        fprintf(fp, "%4u %4u ", JS_BIT(i), hist[i]);
        for (n = (int) JS_HOWMANY(hist[i], 10); n > 0; --n)
            fputc('*', fp);
        fputc('\n', fp);
    }
    fputc('\n', fp);
}
#endif

/*
 * Fill in the storage at notes with prolog and main srcnotes; the space at
 * notes was allocated using the CG_COUNT_FINAL_SRCNOTES macro from jsemit.h.
 * SO DON'T CHANGE THIS FUNCTION WITHOUT AT LEAST CHECKING WHETHER jsemit.h's
 * CG_COUNT_FINAL_SRCNOTES MACRO NEEDS CORRESPONDING CHANGES!
 */
JSBool
js_FinishTakingSrcNotes(JSContext *cx, JSCodeGenerator *cg, jssrcnote *notes)
{
    uintN prologCount, mainCount, totalCount;
    ptrdiff_t offset, delta;
    jssrcnote *sn;

    JS_ASSERT(cg->current == &cg->main);

    prologCount = cg->prolog.noteCount;
    if (prologCount && cg->prolog.currentLine != cg->firstLine) {
        CG_SWITCH_TO_PROLOG(cg);
        if (js_NewSrcNote2(cx, cg, SRC_SETLINE, (ptrdiff_t)cg->firstLine) < 0)
            return JS_FALSE;
        prologCount = cg->prolog.noteCount;
        CG_SWITCH_TO_MAIN(cg);
    } else {
        /*
         * Either no prolog srcnotes, or no line number change over prolog.
         * We don't need a SRC_SETLINE, but we may need to adjust the offset
         * of the first main note, by adding to its delta and possibly even
         * prepending SRC_XDELTA notes to it to account for prolog bytecodes
         * that came at and after the last annotated bytecode.
         */
        offset = CG_PROLOG_OFFSET(cg) - cg->prolog.lastNoteOffset;
        JS_ASSERT(offset >= 0);
        if (offset > 0 && cg->main.noteCount != 0) {
            /* NB: Use as much of the first main note's delta as we can. */
            sn = cg->main.notes;
            delta = SN_IS_XDELTA(sn)
                    ? SN_XDELTA_MASK - (*sn & SN_XDELTA_MASK)
                    : SN_DELTA_MASK - (*sn & SN_DELTA_MASK);
            if (offset < delta)
                delta = offset;
            for (;;) {
                if (!js_AddToSrcNoteDelta(cx, cg, sn, delta))
                    return JS_FALSE;
                offset -= delta;
                if (offset == 0)
                    break;
                delta = JS_MIN(offset, SN_XDELTA_MASK);
                sn = cg->main.notes;
            }
        }
    }

    mainCount = cg->main.noteCount;
    totalCount = prologCount + mainCount;
    if (prologCount)
        memcpy(notes, cg->prolog.notes, SRCNOTE_SIZE(prologCount));
    memcpy(notes + prologCount, cg->main.notes, SRCNOTE_SIZE(mainCount));
    SN_MAKE_TERMINATOR(&notes[totalCount]);

#ifdef DEBUG_notme
  { int bin = JS_CeilingLog2(totalCount);
    if (bin >= NBINS)
        bin = NBINS - 1;
    ++hist[bin];
  }
#endif
    return JS_TRUE;
}

static JSBool
NewTryNote(JSContext *cx, JSCodeGenerator *cg, JSTryNoteKind kind,
           uintN stackDepth, size_t start, size_t end)
{
    JSTryNode *tryNode;

    JS_ASSERT((uintN)(uint16)stackDepth == stackDepth);
    JS_ASSERT(start <= end);
    JS_ASSERT((size_t)(uint32)start == start);
    JS_ASSERT((size_t)(uint32)end == end);

    JS_ARENA_ALLOCATE_TYPE(tryNode, JSTryNode, &cx->tempPool);
    if (!tryNode) {
        js_ReportOutOfScriptQuota(cx);
        return JS_FALSE;
    }

    tryNode->note.kind = kind;
    tryNode->note.stackDepth = (uint16)stackDepth;
    tryNode->note.start = (uint32)start;
    tryNode->note.length = (uint32)(end - start);
    tryNode->prev = cg->lastTryNode;
    cg->lastTryNode = tryNode;
    cg->ntrynotes++;
    return JS_TRUE;
}

void
js_FinishTakingTryNotes(JSCodeGenerator *cg, JSTryNoteArray *array)
{
    JSTryNode *tryNode;
    JSTryNote *tn;

    JS_ASSERT(array->length > 0 && array->length == cg->ntrynotes);
    tn = array->vector + array->length;
    tryNode = cg->lastTryNode;
    do {
        *--tn = tryNode->note;
    } while ((tryNode = tryNode->prev) != NULL);
    JS_ASSERT(tn == array->vector);
}

/*
 * Find the index of the given object for code generator.
 *
 * Since the emitter refers to each parsed object only once, for the index we
 * use the number of already indexes objects. We also add the object to a list
 * to convert the list to a fixed-size array when we complete code generation,
 * see JSCGObjectList::finish below.
 *
 * Most of the objects go to JSCodeGenerator.objectList but for regexp we use a
 * separated JSCodeGenerator.regexpList. In this way the emitted index can be
 * directly used to store and fetch a reference to a cloned RegExp object that
 * shares the same JSRegExp private data created for the object literal in
 * objbox. We need a cloned object to hold lastIndex and other direct properties
 * that should not be shared among threads sharing a precompiled function or
 * script.
 *
 * If the code being compiled is function code, allocate a reserved slot in
 * the cloned function object that shares its precompiled script with other
 * cloned function objects and with the compiler-created clone-parent. There
 * are nregexps = script->regexps()->length such reserved slots in each
 * function object cloned from fun->object. NB: during compilation, a funobj
 * slots element must never be allocated, because js_AllocSlot could hand out
 * one of the slots that should be given to a regexp clone.
 *
 * If the code being compiled is global code, the cloned regexp are stored in
 * fp->vars slot after cg->ngvars and to protect regexp slots from GC we set
 * fp->nvars to ngvars + nregexps.
 *
 * The slots initially contain undefined or null. We populate them lazily when
 * JSOP_REGEXP is executed for the first time.
 *
 * Why clone regexp objects?  ECMA specifies that when a regular expression
 * literal is scanned, a RegExp object is created.  In the spec, compilation
 * and execution happen indivisibly, but in this implementation and many of
 * its embeddings, code is precompiled early and re-executed in multiple
 * threads, or using multiple global objects, or both, for efficiency.
 *
 * In such cases, naively following ECMA leads to wrongful sharing of RegExp
 * objects, which makes for collisions on the lastIndex property (especially
 * for global regexps) and on any ad-hoc properties.  Also, __proto__ refers to
 * the pre-compilation prototype, a pigeon-hole problem for instanceof tests.
 */
uintN
JSCGObjectList::index(JSObjectBox *objbox)
{
    JS_ASSERT(!objbox->emitLink);
    objbox->emitLink = lastbox;
    lastbox = objbox;
    return length++;
}

void
JSCGObjectList::finish(JSObjectArray *array)
{
    JSObject **cursor;
    JSObjectBox *objbox;

    JS_ASSERT(length <= INDEX_LIMIT);
    JS_ASSERT(length == array->length);

    cursor = array->vector + array->length;
    objbox = lastbox;
    do {
        --cursor;
        JS_ASSERT(!*cursor);
        *cursor = objbox->object;
    } while ((objbox = objbox->emitLink) != NULL);
    JS_ASSERT(cursor == array->vector);
}

void
JSGCConstList::finish(JSConstArray *array)
{
    JS_ASSERT(array->length == list.length());
    Value *src = list.begin(), *srcend = list.end();
    Value *dst = array->vector;
    for (; src != srcend; ++src, ++dst)
        *dst = *src;
}<|MERGE_RESOLUTION|>--- conflicted
+++ resolved
@@ -38,8 +38,6 @@
  *
  * ***** END LICENSE BLOCK ***** */
 
-#define __STDC_LIMIT_MACROS
-
 /*
  * JS bytecode generation.
  */
@@ -103,12 +101,8 @@
     arrayCompDepth(0),
     emitLevel(0),
     constMap(parser->context),
-<<<<<<< HEAD
     constList(parser->context),
     globalUses(ContextAllocPolicy(parser->context))
-=======
-    constList(parser->context)
->>>>>>> 602a8fad
 {
     flags = TCF_COMPILING;
     memset(&prolog, 0, sizeof prolog);
