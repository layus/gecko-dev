--- conflicted
+++ resolved
@@ -30,22 +30,4 @@
       opt:
         task: tasks/builds/b2g_aries_spark_ota_opt.yml
       debug:
-<<<<<<< HEAD
-        task: tasks/builds/b2g_aries_spark_ota_debug.yml
-=======
-        task: tasks/builds/b2g_aries_spark_ota_debug.yml
-  flame-kk-ota:
-    platforms:
-      - b2g
-    types:
-      opt:
-        task: tasks/builds/b2g_flame_kk_ota_opt.yml
-      debug:
-        task: tasks/builds/b2g_flame_kk_ota_debug.yml
-
-post-build:
-  simulator:
-    allowed_build_tasks:
-      - tasks/builds/mulet_linux.yml
-    task: tasks/post-builds/mulet_simulator.yml
->>>>>>> 634dc488
+        task: tasks/builds/b2g_aries_spark_ota_debug.yml