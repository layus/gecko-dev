# Each stanza here describes a particular test suite or sub-suite.  These are
# processed through the transformations described in kind.yml to produce a
# bunch of tasks.  See the schema in `taskcluster/taskgraph/transforms/tests.py`
# for a description of the fields used here.

# Note that these are in lexical order, as enforced by the task loader.

awsy:
    description: "Are we slim yet"
    suite: awsy
    treeherder-symbol: tc-SY(sy)
    max-run-time: 7200
    instance-size: xlarge
    allow-software-gl-layers: false
    mozharness:
        script: awsy_script.py
        config:
            by-test-platform:
                windows.*/opt:
                    - awsy/taskcluster_windows_config.py
                macosx.*/opt:
                    - awsy/macosx_config.py
                default:
                    - awsy/linux_config.py

awsy-stylo:
    description: "Are we slim yet for Stylo parallel"
    suite: awsy
    treeherder-symbol: tc-SY-stylo(sy)
    max-run-time: 7200
    instance-size: xlarge
    allow-software-gl-layers: false
    run-on-projects:
        by-test-platform:
            .*-stylo.*: ['autoland', 'mozilla-central', 'try']
            default: built-projects
    mozharness:
        script: awsy_script.py
        config:
            by-test-platform:
                windows.*:
                    - awsy/taskcluster_windows_config.py
                macosx.*:
                    - awsy/macosx_config.py
                linux.*:
                    - awsy/linux_config.py
        extra-options:
            - --enable-stylo

awsy-stylo-sequential:
    description: "Are we slim yet for Stylo sequential"
    suite: awsy
    treeherder-symbol: tc-SY-stylo-seq(sy)
    max-run-time: 7200
    instance-size: xlarge
    allow-software-gl-layers: false
    run-on-projects:
        by-test-platform:
            .*-stylo.*: ['autoland', 'mozilla-central', 'try']
            default: built-projects
    mozharness:
        script: awsy_script.py
        config:
            # Only run on Linux64.
            by-test-platform:
                linux.*:
                    - awsy/linux_config.py
        extra-options:
            - --enable-stylo
            - --single-stylo-traversal

cppunit:
    description: "CPP Unit Tests"
    suite: cppunittest
    treeherder-symbol: tc(Cpp)
    e10s: false
    run-on-projects:
        by-test-platform:
            windows10-64-asan/opt: []  # as an exception to windows.*
            linux64-qr/.*: ['mozilla-central', 'try']
            .*-stylo.*: ['autoland', 'mozilla-central', 'try']
            default: built-projects
    mozharness:
        by-test-platform:
            android.*:
                script: android_emulator_unittest.py
                no-read-buildbot-config: true
                config:
                    - android/androidarm_4_3.py
                extra-options:
                    - --test-suite=cppunittest
            default:
                script: desktop_unittest.py
                no-read-buildbot-config: true
                config:
                    by-test-platform:
                        windows.*:
                            - unittests/win_taskcluster_unittest.py
                        macosx.*:
                            - unittests/mac_unittest.py
                        linux.*:
                            - unittests/linux_unittest.py
                            - remove_executables.py
                extra-options:
                    - --cppunittest-suite=cppunittest

crashtest:
    description: "Crashtest run"
    suite: reftest/crashtest
    treeherder-symbol: tc-R(C)
    instance-size:
        by-test-platform:
            android.*: xlarge
            default: default
    run-on-projects:
        by-test-platform:
<<<<<<< HEAD
            # Deactivate try on Buildbot, by default. We don't have enough machines
            windows8-64.*: ['mozilla-release', 'mozilla-beta', 'mozilla-central', 'mozilla-inbound', 'autoland']
            windows8-64-devedition/opt: built-projects  # No dev edition outside of supported branches
            windows10.*: []
            linux64-stylo.*: ['autoland', 'mozilla-central', 'try']
            macosx64-stylo.*: ['autoland', 'mozilla-central', 'try']
            windows7-32-stylo.*: ['autoland', 'mozilla-central', 'try']
=======
            macosx64-stylo/.*: ['autoland', 'mozilla-central', 'try']
>>>>>>> 650baf5c
            default: built-projects
    chunks:
        by-test-platform:
            android-4.3-arm7-api-15/debug: 10
            android.*: 4
            default: 1
    mozharness:
        by-test-platform:
            android.*:
                script: android_emulator_unittest.py
                no-read-buildbot-config: true
                config:
                    - android/androidarm_4_3.py
                extra-options:
                    - --test-suite=crashtest
            default:
                script: desktop_unittest.py
                chunked: false
                no-read-buildbot-config: true
                config:
                    by-test-platform:
                        windows.*:
                            - unittests/win_taskcluster_unittest.py
                        macosx.*:
                            - unittests/mac_unittest.py
                        linux.*:
                            - unittests/linux_unittest.py
                            - remove_executables.py
                extra-options:
                    - --reftest-suite=crashtest
    tier:
        by-test-platform:
            linux64-qr/.*: 1
            default: default

firefox-ui-functional-local:
    description: "Firefox-ui-tests functional run"
    suite: "firefox-ui/functional local"
    treeherder-symbol: tc-Fxfn-l(en-US)
    max-run-time: 5400
    mozharness:
        script: firefox_ui_tests/functional.py
        config:
            by-test-platform:
                windows.*:
                    - firefox_ui_tests/taskcluster_windows.py
                macosx.*:
                    - firefox_ui_tests/taskcluster.py
                    - firefox_ui_tests/taskcluster_mac.py
                linux.*:
                    - firefox_ui_tests/taskcluster.py
                    - remove_executables.py
        extra-options:
            - "--tag"
            - "local"

firefox-ui-functional-remote:
    description: "Firefox-ui-tests functional run"
    suite: "firefox-ui/functional remote"
    treeherder-symbol: tc-Fxfn-r(en-US)
    max-run-time: 5400
    tier: 2
    mozharness:
        script: firefox_ui_tests/functional.py
        config:
            by-test-platform:
                windows.*:
                    - firefox_ui_tests/taskcluster_windows.py
                macosx.*:
                    - firefox_ui_tests/taskcluster.py
                    - firefox_ui_tests/taskcluster_mac.py
                linux.*:
                    - firefox_ui_tests/taskcluster.py
                    - remove_executables.py
        extra-options:
            - "--tag"
            - "remote"

geckoview:
    description: "Geckoview run"
    suite: geckoview
    treeherder-symbol: tc(gv)
    instance-size: xlarge
    loopback-video: true
    e10s: false
    mozharness:
        script: android_emulator_unittest.py
        no-read-buildbot-config: true
        config:
            - android/androidarm_4_3.py
        extra-options:
            - --test-suite=geckoview

gtest:
    description: "GTests run"
    suite: gtest
    treeherder-symbol: tc(GTest)
    e10s: false
    instance-size: xlarge
    run-on-projects:
        by-test-platform:
            linux64-qr/.*: ['mozilla-central', 'try']
            windows.*-pgo/.*: [] # permafails on pgo
            windows.*-nightly/.*: [] # permafails on nightly too
            windows.*-devedition/.*: [] # permafails here too
            default: built-projects
    mozharness:
        script: desktop_unittest.py
        no-read-buildbot-config: true
        config:
            by-test-platform:
                windows.*:
                    - unittests/win_taskcluster_unittest.py
                macosx.*:
                    - unittests/mac_unittest.py
                linux.*:
                    - unittests/linux_unittest.py
                    - remove_executables.py
        extra-options:
            - --gtest-suite=gtest
    tier:
        by-test-platform:
            windows7-32-pgo.*: 3
            windows10-64-pgo.*: 3
            default: default

jittest:
    description: "JIT Test run"
    suite: jittest/jittest-chunked
    treeherder-symbol: tc(Jit)
    e10s: false
    run-on-projects:
        by-test-platform:
            linux64-qr/.*: ['mozilla-central', 'try']
            default: built-projects
    chunks:
        by-test-platform:
            windows.*: 1
            macosx.*: 1
            default: 6
    mozharness:
        chunked:
          by-test-platform:
            windows.*: false
            macosx.*: false
            default: true
        script: desktop_unittest.py
        no-read-buildbot-config: true
        config:
            by-test-platform:
                windows.*:
                    - unittests/win_taskcluster_unittest.py
                macosx.*:
                    - unittests/mac_unittest.py
                linux.*:
                    - unittests/linux_unittest.py
                    - remove_executables.py
        extra-options:
            - --jittest-suite=jittest-chunked
    when:
        files-changed:
            - js/src/**
            - js/public/**

jsreftest:
    description: "JS Reftest run"
    suite: reftest/jsreftest
    treeherder-symbol: tc-R(J)
    instance-size:
        by-test-platform:
            android.*: xlarge
            default: default
    chunks:
        by-test-platform:
            android-4.3-arm7-api-15/debug: 100
            android.*: 40
            windows.*: 2
            linux64-ccov/.*: 5
            linux64-qr/.*: 4
            macosx.*: 2
            default: 3
    max-run-time:
        by-test-platform:
            android.*: 7200
            default: 3600
    mozharness:
        by-test-platform:
            android.*:
                script: android_emulator_unittest.py
                no-read-buildbot-config: true
                config:
                    - android/androidarm_4_3.py
                extra-options:
                    - --test-suite=jsreftest
            default:
                script: desktop_unittest.py
                no-read-buildbot-config: true
                chunked: true
                config:
                    by-test-platform:
                        windows.*:
                            - unittests/win_taskcluster_unittest.py
                        macosx.*:
                            - unittests/mac_unittest.py
                        linux.*:
                            - unittests/linux_unittest.py
                            - remove_executables.py
                extra-options:
                    - --reftest-suite=jsreftest
    when:
        files-changed:
            - js/src/**
            - js/public/**
    tier:
        by-test-platform:
            linux64-qr/.*: 1
            default: default

marionette:
    description: "Marionette unittest run"
    suite: marionette
    treeherder-symbol: tc(Mn)
    max-run-time:
        by-test-platform:
            android.*: 3600
            default: 5400
    instance-size:
        by-test-platform:
            android.*: xlarge
            default: default
    tier:
        by-test-platform:
            android.*: 2
            default: default
    chunks:
        by-test-platform:
            android.*: 10
            default: 1
    mozharness:
        by-test-platform:
            android.*:
                script: android_emulator_unittest.py
                no-read-buildbot-config: true
                config:
                    - android/androidarm_4_3.py
                extra-options:
                    - --test-suite=marionette
            default:
                script: marionette.py
                no-read-buildbot-config: true
                config:
                    by-test-platform:
                        windows.*:
                            - marionette/windows_taskcluster_config.py
                        macosx.*:
                            - marionette/prod_config.py
                            - marionette/mac_taskcluster_config.py
                        default:
                            - marionette/prod_config.py
                            - remove_executables.py

marionette-headless:
    description: "Marionette headless unittest run"
    suite: marionette
    treeherder-symbol: tc(MnH)
    max-run-time:
        by-test-platform:
            default: 5400
    instance-size:
        by-test-platform:
            default: default
    tier:
        by-test-platform:
            default: default
    chunks:
        by-test-platform:
            default: 1
    mozharness:
        by-test-platform:
            default:
                script: marionette.py
                no-read-buildbot-config: true
                config:
                    by-test-platform:
                        windows.*:
                            - marionette/windows_taskcluster_config.py
                        macosx.*:
                            - marionette/prod_config.py
                            - marionette/mac_taskcluster_config.py
                        default:
                            - marionette/prod_config.py
                            - remove_executables.py
                extra-options:
                    by-test-platform:
                        default:
                            - --headless

mochitest:
    description: "Mochitest plain run"
    suite:
        by-test-platform:
            linux64-jsdcov/opt: mochitest/plain-chunked-coverage
            default: mochitest/plain-chunked
    treeherder-symbol: tc-M()
    loopback-video: true
    instance-size:
        by-test-platform:
            linux64-jsdcov/opt: xlarge
            android.*: xlarge
            default: legacy # Bug 1281241: migrating to m3.large instances
    chunks:
        by-test-platform:
            android-4.3-arm7-api-15/debug: 48
            android.*: 20
            macosx.*: 5
            windows.*: 5
            linux32/debug: 16
            linux.*: 10
    e10s:
        by-test-platform:
            linux64-jsdcov/opt: false
            default: true
    max-run-time:
        by-test-platform:
            android-4.3-arm7-api-15/debug: 10800
            linux64-jsdcov/opt: 10800
            default: 5400
    allow-software-gl-layers: false
    run-on-projects:
        by-test-platform:
            # Deactivate try on Buildbot, by default. We don't have enough machines
            windows8-64.*: ['mozilla-release', 'mozilla-beta', 'mozilla-central', 'mozilla-inbound', 'autoland']
            windows8-64-devedition/opt: built-projects  # No dev edition outside of supported branches
            windows10.*: []
            default: built-projects
    worker-type:
        by-test-platform:
            windows8-64.*: buildbot-bridge/buildbot-bridge
            default: null
    mozharness:
        by-test-platform:
            android.*:
                mochitest-flavor: plain
                script: android_emulator_unittest.py
                no-read-buildbot-config: true
                config:
                    - android/androidarm_4_3.py
                extra-options:
                    - --test-suite=mochitest
            default:
                mochitest-flavor: plain
                script: desktop_unittest.py
                no-read-buildbot-config: true
                chunked: true
                config:
                    by-test-platform:
                        windows.*:
                            - unittests/win_taskcluster_unittest.py
                        macosx.*:
                            - unittests/mac_unittest.py
                        linux.*:
                            - unittests/linux_unittest.py
                            - remove_executables.py
                extra-options:
                    by-test-platform:
                        linux64-jsdcov/opt:
                            - --mochitest-suite=plain-chunked-coverage
                        default:
                            - --mochitest-suite=plain-chunked

mochitest-a11y:
    description: "Mochitest a11y run"
    suite: mochitest/a11y
    treeherder-symbol: tc-M(a11y)
    loopback-video: true
    e10s: false
    run-on-projects:
        by-test-platform:
            linux64-qr/.*: ['mozilla-central', 'try']
            default: built-projects
    mozharness:
        script: desktop_unittest.py
        no-read-buildbot-config: true
        chunked: false
        mochitest-flavor: a11y
        config:
            by-test-platform:
                windows.*:
                    - unittests/win_taskcluster_unittest.py
                macosx.*:
                    - unittests/mac_unittest.py
                linux.*:
                    - unittests/linux_unittest.py
                    - remove_executables.py
        extra-options:
            - --mochitest-suite=a11y

mochitest-browser-chrome:
    description: "Mochitest browser-chrome run"
    suite:
        by-test-platform:
            linux64-jsdcov/opt: mochitest/browser-chrome-coverage
            default: mochitest/browser-chrome-chunked
    treeherder-symbol: tc-M(bc)
    loopback-video: true
    chunks:
        by-test-platform:
            linux64-jsdcov/opt: 35
            linux64/debug: 16
            linux32/debug: 16
            linux64-asan/opt: 16
            default: 7
    e10s:
        by-test-platform:
            linux64-jsdcov/opt: false
            default: true
    max-run-time:
        by-test-platform:
            linux64-jsdcov/opt: 7200
            linux64-ccov/opt: 7200
            linux64/debug: 5400
            linux32/debug: 5400
            default: 3600
    run-on-projects:
        by-test-platform:
            # Deactivate try on Buildbot, by default. We don't have enough machines
            windows8-64.*: ['mozilla-release', 'mozilla-beta', 'mozilla-central', 'mozilla-inbound', 'autoland']
            windows8-64-devedition/opt: built-projects  # No dev edition outside of supported branches
            windows10.*: []
            default: built-projects
    worker-type:
        by-test-platform:
            windows8-64.*: buildbot-bridge/buildbot-bridge
            default: null
    mozharness:
        mochitest-flavor: browser
        script: desktop_unittest.py
        no-read-buildbot-config: true
        chunked: true
        config:
            by-test-platform:
                windows.*:
                    - unittests/win_taskcluster_unittest.py
                macosx.*:
                    - unittests/mac_unittest.py
                linux.*:
                    - unittests/linux_unittest.py
                    - remove_executables.py
        extra-options:
            by-test-platform:
                linux64-jsdcov/opt:
                    - --mochitest-suite=browser-chrome-coverage
                default:
                    - --mochitest-suite=browser-chrome-chunked
    # Bug 1281241: migrating to m3.large instances
    instance-size:
        by-test-platform:
            linux64-jsdcov/opt: xlarge
            default: legacy
    allow-software-gl-layers: false

mochitest-browser-screenshots:
    description: "Mochitest Browser Screenshots"
    suite: mochitest/browser-chrome-screenshots
    treeherder-symbol: tc-M(ss)
    loopback-video: true
    run-on-projects:
        by-test-platform:
            windows.*/opt: ['mozilla-central', 'try']
            linux64/opt: ['mozilla-central', 'try']
            macosx.*/opt: ['mozilla-central', 'try']
            windows7-32-devedition/opt: []
            windows10-64-devedition/opt: []
            default: []
    max-run-time: 3600
    mozharness:
        mochitest-flavor: browser
        script: desktop_unittest.py
        no-read-buildbot-config: true
        config:
            by-test-platform:
                windows.*:
                    - unittests/win_taskcluster_unittest.py
                macosx.*:
                    - unittests/mac_unittest.py
                linux.*:
                    - unittests/linux_unittest.py
                    - remove_executables.py
        extra-options:
            - --mochitest-suite=browser-chrome-screenshots
    instance-size: legacy
    allow-software-gl-layers: false

mochitest-chrome:
    description: "Mochitest chrome run"
    suite: mochitest/chrome
    treeherder-symbol: tc-M(c)
    loopback-video: true
    virtualization: hardware
    instance-size:
        by-test-platform:
            android.*: xlarge
            default: default
    chunks:
        by-test-platform:
            android-4.3-arm7-api-15/debug: 4
            android.*: 2
            default: 3
    max-run-time: 3600
    e10s: false
    run-on-projects:
        by-test-platform:
            windows7-32.*: ['try']
            default: built-projects
    worker-type:
        by-test-platform:
            windows7-32.*: buildbot-bridge/buildbot-bridge
            windows8-64.*: buildbot-bridge/buildbot-bridge
            default: null
    mozharness:
        by-test-platform:
            android.*:
                mochitest-flavor: chrome
                script: android_emulator_unittest.py
                no-read-buildbot-config: true
                config:
                    by-test-platform:
                        android-4.2-x86/opt:
                            - android/androidx86.py
                        default:
                            - android/androidarm_4_3.py
                extra-options:
                    - --test-suite=mochitest-chrome
            default:
                mochitest-flavor: chrome
                script: desktop_unittest.py
                no-read-buildbot-config: true
                chunked: true
                config:
                    by-test-platform:
                        windows.*:
                            - unittests/win_taskcluster_unittest.py
                        macosx.*:
                            - remove_executables.py
                            - unittests/mac_unittest.py
                        linux.*:
                            - unittests/linux_unittest.py
                            - remove_executables.py
                extra-options:
                    - --mochitest-suite=chrome
    tier:
        by-test-platform:
            windows7-32.*: 2
            default: default

mochitest-chrome-style:
    description: "Mochitest chrome run for style system"
    suite: mochitest/chrome-style
    treeherder-symbol: tc-M(cs)
    loopback-video: true
    run-on-projects:
        by-test-platform:
            .*-stylo.*: ['autoland', 'mozilla-central', 'try']
            default: built-projects
    e10s: false
    mozharness:
        mochitest-flavor: chrome
        script: desktop_unittest.py
        no-read-buildbot-config: true
        config:
            by-test-platform:
                windows.*:
                    - unittests/win_taskcluster_unittest.py
                macosx.*:
                    - unittests/mac_unittest.py
                default:
                    - unittests/linux_unittest.py
                    - remove_executables.py
        extra-options:
            - --mochitest-suite=chrome-style

mochitest-clipboard:
    description: "Mochitest clipboard run"
    suite: mochitest/clipboard
    treeherder-symbol: tc-M(cl)
    loopback-video: true
    virtualization: hardware
    instance-size: xlarge
    run-on-projects:
        by-test-platform:
            windows.*: ['try']
            default: built-projects
    worker-type:
        by-test-platform:
            windows7-32.*: buildbot-bridge/buildbot-bridge
            windows8-64.*: buildbot-bridge/buildbot-bridge
            default: null
    mozharness:
        by-test-platform:
            android.*:
                mochitest-flavor: plain
                script: android_emulator_unittest.py
                no-read-buildbot-config: true
                config:
                    - android/androidarm_4_3.py
                extra-options:
                    # note that Android runs fewer suites than other platforms
                    - --test-suite=mochitest-plain-clipboard
            default:
                mochitest-flavor: plain
                script: desktop_unittest.py
                no-read-buildbot-config: true
                chunked: false
                config:
                    by-test-platform:
                        windows.*:
                            - unittests/win_taskcluster_unittest.py
                        macosx.*:
                            - remove_executables.py
                            - unittests/mac_unittest.py
                        linux.*:
                            - unittests/linux_unittest.py
                            - remove_executables.py
                extra-options:
                    - --mochitest-suite=plain-clipboard,chrome-clipboard,browser-chrome-clipboard
    tier:
        by-test-platform:
            windows7-32.*: 2
            default: default

mochitest-devtools-chrome:
    description: "Mochitest devtools-chrome run"
    suite:
        by-test-platform:
            linux64-jsdcov/opt: mochitest/mochitest-devtools-chrome-coverage
            default: mochitest/mochitest-devtools-chrome-chunked
    treeherder-symbol: tc-M(dt)
    loopback-video: true
    max-run-time: 5400
    chunks:
        by-test-platform:
            windows.*: 8
            macosx.*: 8
            default: 10
    run-on-projects:
        by-test-platform:
            # Deactivate try on Buildbot, by default. We don't have enough machines
            windows8-64.*: ['mozilla-release', 'mozilla-beta', 'mozilla-central', 'mozilla-inbound', 'autoland']
            windows8-64-devedition/opt: built-projects  # No dev edition outside of supported branches
            windows10.*: []
            .*-stylo.*: ['autoland', 'mozilla-central', 'try']
            default: built-projects
    worker-type:
        by-test-platform:
            windows8-64.*: buildbot-bridge/buildbot-bridge
            default: null
    e10s:
        by-test-platform:
            linux64-jsdcov/opt: false
            default: true
    mozharness:
        mochitest-flavor: chrome
        script: desktop_unittest.py
        no-read-buildbot-config: true
        chunked: true
        config:
            by-test-platform:
                windows.*:
                    - unittests/win_taskcluster_unittest.py
                macosx.*:
                    - unittests/mac_unittest.py
                linux.*:
                    - unittests/linux_unittest.py
                    - remove_executables.py
        extra-options:
            by-test-platform:
                linux64-jsdcov/opt:
                    - --mochitest-suite=mochitest-devtools-chrome-coverage
                default:
                    - --mochitest-suite=mochitest-devtools-chrome-chunked
    instance-size:
        by-test-platform:
            # Bug 1361476 - try xlarge on asan to see if it avoids OOM
            linux64-asan/opt: xlarge
            default: default
    # Bug 1296086: high number of intermittents observed with software GL and large instances
    allow-software-gl-layers: false

mochitest-gpu:
    description: "Mochitest GPU run"
    suite: mochitest/gpu
    treeherder-symbol: tc-M(gpu)
    loopback-video: true
    virtualization: virtual-with-gpu
    run-on-projects:
        by-test-platform:
            # Deactivate try on Buildbot, by default. We don't have enough machines
            windows8-64.*: ['mozilla-release', 'mozilla-beta', 'mozilla-central', 'mozilla-inbound', 'autoland']
            windows8-64-devedition/opt: built-projects  # No dev edition outside of supported branches
            windows10.*: []
            default: built-projects
    worker-type:
        by-test-platform:
            windows8-64.*: buildbot-bridge/buildbot-bridge
            default: null
    mozharness:
        by-test-platform:
            android.*:
                mochitest-flavor: plain
                script: android_emulator_unittest.py
                no-read-buildbot-config: true
                config:
                    - android/androidarm_4_3.py
                extra-options:
                    # note that Android runs fewer suites than other platforms
                    - --test-suite=mochitest-plain-gpu
            default:
                mochitest-flavor: plain
                script: desktop_unittest.py
                no-read-buildbot-config: true
                chunked: false
                config:
                    by-test-platform:
                        windows.*:
                            - unittests/win_taskcluster_unittest.py
                        macosx.*:
                            - unittests/mac_unittest.py
                        linux.*:
                            - unittests/linux_unittest.py
                            - remove_executables.py
                extra-options:
                    - --mochitest-suite=plain-gpu,chrome-gpu,browser-chrome-gpu
    tier:
        by-test-platform:
            linux64-qr/.*: 1
            default: default

mochitest-jetpack:
    description: "Mochitest jetpack run"
    suite: mochitest/jetpack-package
    treeherder-symbol: tc-M(JP)
    loopback-video: true
    e10s: false
    max-run-time: 5400
    docker-image: {"in-tree": "desktop1604-test"}
    mozharness:
        mochitest-flavor: jetpack-package
        script: desktop_unittest.py
        no-read-buildbot-config: true
        chunked: false
        config:
            by-test-platform:
                windows.*:
                    - unittests/win_taskcluster_unittest.py
                macosx.*:
                    - unittests/mac_unittest.py
                linux.*:
                    - unittests/linux_unittest.py
                    - remove_executables.py
        extra-options:
            - --mochitest-suite=jetpack-package

mochitest-media:
    description: "Mochitest media run"
    suite: mochitest/mochitest-media
    treeherder-symbol: tc-M(mda)
    max-run-time: 5400
    loopback-video: true
    instance-size:
        by-test-platform:
            android.*: xlarge
            default: large
    chunks:
        by-test-platform:
            android.*: 3
            macosx64.*: 1
            windows8-64.*: 1
            default: 3
    run-on-projects:
        by-test-platform:
            # Deactivate try on Buildbot, by default. We don't have enough machines
            windows8-64.*: ['mozilla-release', 'mozilla-beta', 'mozilla-central', 'mozilla-inbound', 'autoland']
            windows8-64-devedition/opt: built-projects  # No dev edition outside of supported branches
            windows10.*: []
            default: built-projects
    worker-type:
        by-test-platform:
            windows8-64.*: buildbot-bridge/buildbot-bridge
            default: null
    mozharness:
        by-test-platform:
            android.*:
                mochitest-flavor: plain
                script: android_emulator_unittest.py
                no-read-buildbot-config: true
                config:
                    - android/androidarm_4_3.py
                extra-options:
                    - --test-suite=mochitest-media
            default:
                mochitest-flavor: plain
                script: desktop_unittest.py
                no-read-buildbot-config: true
                chunked:
                  by-test-platform:
                    macosx64.*: false
                    windows8-64.*: false
                    default: true
                config:
                    by-test-platform:
                        windows.*:
                            - unittests/win_taskcluster_unittest.py
                        macosx.*:
                            - unittests/mac_unittest.py
                        linux.*:
                            - unittests/linux_unittest.py
                            - remove_executables.py
                extra-options:
                    - --mochitest-suite=mochitest-media
    tier:
        by-test-platform:
            linux64-qr/.*: 1
            default: default

mochitest-style:
    description: "Mochitest plain run for style system"
    suite: mochitest/plain-style
    treeherder-symbol: tc-M(s)
    loopback-video: true
    run-on-projects:
        by-test-platform:
            .*-stylo.*: ['autoland', 'mozilla-central', 'try']
            default: built-projects
    mozharness:
        mochitest-flavor: plain
        script: desktop_unittest.py
        no-read-buildbot-config: true
        config:
            by-test-platform:
                windows.*:
                    - unittests/win_taskcluster_unittest.py
                macosx.*:
                    - unittests/mac_unittest.py
                default:
                    - unittests/linux_unittest.py
                    - remove_executables.py
        extra-options:
            - --mochitest-suite=plain-style

mochitest-valgrind:
    description: "Mochitest plain Valgrind run"
    suite: mochitest/valgrind-plain
    treeherder-symbol: tc-M-V()
    run-on-projects: []
    loopback-video: true
    chunks: 40
    max-run-time: 14400
    # We could re-enable e10s later.
    # There's no intrinsic reason not to use it.
    e10s: false
    allow-software-gl-layers: false
    mozharness:
        mochitest-flavor: plain
        script: desktop_unittest.py
        no-read-buildbot-config: true
        chunked: true
        config:
            by-test-platform:
                windows.*:
                    - unittests/win_taskcluster_unittest.py
                macosx.*:
                    - unittests/mac_unittest.py
                linux.*:
                    - unittests/linux_unittest.py
                    - remove_executables.py
        extra-options:
            - --mochitest-suite=valgrind-plain

mochitest-webgl:
    description: "Mochitest webgl run"
    suite: mochitest/mochitest-gl
    treeherder-symbol: tc-M(gl)
    virtualization: virtual-with-gpu
    run-on-projects:
        by-test-platform:
            # Deactivate try on Buildbot, by default. We don't have enough machines
            windows8-64.*: ['mozilla-release', 'mozilla-beta', 'mozilla-central', 'mozilla-inbound', 'autoland']
            windows8-64-devedition/opt: built-projects  # No dev edition outside of supported branches
            windows10.*: []
            default: built-projects
    worker-type:
        by-test-platform:
            windows8-64.*: buildbot-bridge/buildbot-bridge
            default: null
    chunks:
        by-test-platform:
            android.*: 10
            default: 3
    loopback-video: true
    max-run-time:
        by-test-platform:
            windows.*: 5400
            android.*: 7200
            default: 3600
    instance-size:
        by-test-platform:
            android.*: xlarge
            default: default
    # Bug 1296733: llvmpipe with mesa 9.2.1 lacks thread safety
    allow-software-gl-layers: false
    mozharness:
        by-test-platform:
            android.*:
                mochitest-flavor: plain
                script: android_emulator_unittest.py
                no-read-buildbot-config: true
                config:
                    - android/androidarm_4_3.py
                extra-options:
                    - --test-suite=mochitest-gl
            default:
                mochitest-flavor: plain
                script: desktop_unittest.py
                no-read-buildbot-config: true
                chunked: true
                config:
                    by-test-platform:
                        windows.*:
                            - unittests/win_taskcluster_unittest.py
                        macosx.*:
                            - unittests/mac_unittest.py
                        linux.*:
                            - unittests/linux_unittest.py
                            - remove_executables.py
                extra-options:
                    - --mochitest-suite=mochitest-gl
    tier:
        by-test-platform:
            linux64-qr/.*: 1
            default: default

reftest:
    description: "Reftest run"
    suite: reftest/reftest
    treeherder-symbol: tc-R(R)
    run-on-projects:
        by-test-platform:
            # Deactivate try on Buildbot, by default. We don't have enough machines
            windows8-64.*: ['mozilla-release', 'mozilla-beta', 'mozilla-central', 'mozilla-inbound', 'autoland']
            windows8-64-devedition/opt: built-projects  # No dev edition outside of supported branches
            windows10.*: []
            linux64-stylo.*: ['autoland', 'mozilla-central', 'try']
            macosx64-stylo.*: ['autoland', 'mozilla-central', 'try']
            windows7-32-stylo.*: ['autoland', 'mozilla-central', 'try']
            default: built-projects
    worker-type:
        by-test-platform:
            windows8-64.*: buildbot-bridge/buildbot-bridge
            default: null
    instance-size:
        by-test-platform:
            android.*: xlarge
            default: default
    virtualization: virtual-with-gpu
    chunks:
        by-test-platform:
            android-4.3-arm7-api-15/debug: 48
            android.*: 16
            macosx64/opt: 1
            macosx64/debug: 2
            windows8-64.*/opt: 1
            windows8-64.*/debug: 2
            default: 8
    max-run-time:
        by-test-platform:
            android.*: 10800
            default: 3600
    mozharness:
        by-test-platform:
            android.*:
                script: android_emulator_unittest.py
                no-read-buildbot-config: true
                config:
                    - android/androidarm_4_3.py
                extra-options:
                    - --test-suite=reftest
            default:
                script: desktop_unittest.py
                no-read-buildbot-config: true
                chunked:
                  by-test-platform:
                    macosx64/opt: false
                    windows8-64.*/opt: false
                    windows8-64.*/debug: true
                    default: true
                config:
                    by-test-platform:
                        windows.*:
                            - unittests/win_taskcluster_unittest.py
                        macosx.*:
                            - unittests/mac_unittest.py
                        linux.*:
                            - unittests/linux_unittest.py
                            - remove_executables.py
                extra-options:
                    - --reftest-suite=reftest
    tier:
        by-test-platform:
            linux64-qr/.*: 1
            default: default

reftest-gpu:
    description: "Reftest GPU run"
    suite: reftest/reftest-gpu
    treeherder-symbol: tc-R(Rg)
    run-on-projects:
        by-test-platform:
            windows10.*: []
            windows8-64.*: []
            default: built-projects
    worker-type:
        by-test-platform:
            windows7-32.*/debug: buildbot-bridge/buildbot-bridge
            default: null
    instance-size:
        by-test-platform:
            default: default
    virtualization: virtual-with-gpu
    max-run-time:
        by-test-platform:
            default: 3600
    mozharness:
        by-test-platform:
            default:
                script: desktop_unittest.py
                no-read-buildbot-config: true
                chunked:
                  by-test-platform:
                    default: false
                config:
                    by-test-platform:
                        windows.*:
                            - unittests/win_taskcluster_unittest.py
                        macosx.*:
                            - unittests/mac_unittest.py
                        linux.*:
                            - unittests/linux_unittest.py
                            - remove_executables.py
                extra-options:
                    - --reftest-suite=reftest-gpu
    tier: default

reftest-no-accel:
    description: "Reftest not accelerated run"
    suite: reftest/reftest-no-accel
    treeherder-symbol: tc-R(Ru)
    virtualization: virtual-with-gpu
    run-on-projects:
        by-test-platform:
            windows10.*: []
            linux64-qr/.*: ['mozilla-central', 'try']
            # Deactivate try on Buildbot, by default. We don't have enough machines
            windows8-64.*: ['mozilla-release', 'mozilla-beta', 'mozilla-central', 'mozilla-inbound', 'autoland']
            windows8-64-devedition/opt: built-projects  # No dev edition outside of supported branches
            default: built-projects
    worker-type:
        by-test-platform:
            windows8-64.*: buildbot-bridge/buildbot-bridge
            default: null
    chunks:
        by-test-platform:
            macosx.*: 1
            windows8-64.*/debug: 2
            windows8-64.*/opt: 1
            default: 8
    mozharness:
        script: desktop_unittest.py
        no-read-buildbot-config: true
        chunked:
            by-test-platform:
                windows8-64.*/opt: true
                macosx.*: false
                default: true
        config:
            by-test-platform:
                windows.*:
                    - unittests/win_taskcluster_unittest.py
                macosx.*:
                    - unittests/mac_unittest.py
                linux.*:
                    - unittests/linux_unittest.py
                    - remove_executables.py
        extra-options:
            - --reftest-suite=reftest-no-accel

reftest-stylo:
    description: "Reftest run for Stylo"
    suite: reftest/reftest-stylo
    treeherder-symbol: tc-R(Rs)
    virtualization: virtual-with-gpu
    docker-image: {"in-tree": "desktop1604-test"}
    chunks: 16
    run-on-projects:
        by-test-platform:
            windows10.*: []
            default: ['autoland', 'mozilla-central', 'try']
    mozharness:
        script: desktop_unittest.py
        no-read-buildbot-config: true
        config:
            by-test-platform:
                windows.*:
                    - unittests/win_taskcluster_unittest.py
                macosx.*:
                    - unittests/mac_unittest.py
                default:
                    - unittests/linux_unittest.py
                    - remove_executables.py
        extra-options:
            - --reftest-suite=reftest-stylo

robocop:
    description: "Robocop run"
    suite: robocop
    treeherder-symbol: tc-M(rc)
    instance-size: xlarge
    chunks:
        by-test-platform:
            # android-4.3-arm7-api-15/debug -- not run
            android-4.3-arm7-api-15/opt: 4
            android-4.3-arm7-api-15-gradle/opt: 4
    loopback-video: true
    e10s: false
    mozharness:
        script: android_emulator_unittest.py
        no-read-buildbot-config: true
        config:
            - android/androidarm_4_3.py
        extra-options:
            - --test-suite=robocop

talos-chrome:
    description: "Talos chrome"
    suite: talos
    try-name: chromez
    treeherder-symbol: tc-T(c)
    virtualization: hardware
    run-on-projects:
        by-test-platform:
            .*-stylo.*: ['mozilla-central', 'try']
            default: ['mozilla-beta', 'mozilla-central', 'mozilla-inbound', 'autoland', 'try']
    max-run-time: 3600
    mozharness:
        script: talos_script.py
        no-read-buildbot-config: true
        config:
            by-test-platform:
                macosx.*:
                    - talos/mac_config.py
                windows.*:
                    - talos/windows_config.py
                default:
                    - talos/linux_config.py
        extra-options:
            - --suite=chromez
            - --add-option
            - --webServer,localhost

talos-dromaeojs:
    description: "Talos dromaeojs"
    suite: talos
    try-name: dromaeojs
    treeherder-symbol: tc-T(d)
    virtualization: hardware
    run-on-projects:
        by-test-platform:
            .*-stylo.*: ['mozilla-central', 'try']
            default: ['mozilla-beta', 'mozilla-central', 'mozilla-inbound', 'autoland', 'try']
    max-run-time: 3600
    mozharness:
        script: talos_script.py
        no-read-buildbot-config: true
        config:
            by-test-platform:
                macosx.*:
                    - talos/mac_config.py
                windows.*:
                    - talos/windows_config.py
                default:
                    - talos/linux_config.py
        extra-options:
            - --suite=dromaeojs
            - --add-option
            - --webServer,localhost

talos-g1:
    description: "Talos g1"
    suite: talos
    try-name: g1
    treeherder-symbol: tc-T(g1)
    virtualization: hardware
    run-on-projects:
        by-test-platform:
            .*-stylo.*: ['mozilla-central', 'try']
            default: ['mozilla-beta', 'mozilla-central', 'mozilla-inbound', 'autoland', 'try']
    max-run-time: 7200
    mozharness:
        script: talos_script.py
        no-read-buildbot-config: true
        config:
            by-test-platform:
                macosx.*:
                    - talos/mac_config.py
                windows.*:
                    - talos/windows_config.py
                default:
                    - talos/linux_config.py
        extra-options:
            - --suite=g1
            - --add-option
            - --webServer,localhost

talos-g2:
    description: "Talos g2"
    suite: talos
    try-name: g2
    treeherder-symbol: tc-T(g2)
    virtualization: hardware
    max-run-time: 7200
    run-on-projects:
        by-test-platform:
            .*-stylo.*: ['mozilla-central', 'try']
            default: ['mozilla-beta', 'mozilla-central', 'mozilla-inbound', 'autoland', 'try']
    mozharness:
        script: talos_script.py
        no-read-buildbot-config: true
        config:
            by-test-platform:
                macosx.*:
                    - talos/mac_config.py
                windows.*:
                    - talos/windows_config.py
                default:
                    - talos/linux_config.py
        extra-options:
            - --suite=g2
            - --add-option
            - --webServer,localhost

talos-g3:
    description: "Talos g3"
    suite: talos
    try-name: g3
    treeherder-symbol: tc-T(g3)
    virtualization: hardware
    run-on-projects:
        by-test-platform:
            .*-stylo.*: ['mozilla-central', 'try']
            default: ['mozilla-beta','mozilla-central', 'mozilla-inbound', 'autoland', 'try']
    max-run-time: 3600
    mozharness:
        script: talos_script.py
        no-read-buildbot-config: true
        config:
            by-test-platform:
                macosx.*:
                    - talos/mac_config.py
                windows.*:
                    - talos/windows_config.py
                default:
                    - talos/linux_config.py
        extra-options:
            - --suite=g3
            - --add-option
            - --webServer,localhost

talos-g4:
    description: "Talos g4"
    suite: talos
    try-name: g4
    treeherder-symbol: tc-T(g4)
    virtualization: hardware
    run-on-projects:
        by-test-platform:
            .*-stylo.*: ['mozilla-central', 'try']
            default: ['mozilla-beta','mozilla-central', 'mozilla-inbound', 'autoland', 'try']
    max-run-time: 3600
    mozharness:
        script: talos_script.py
        no-read-buildbot-config: true
        config:
            by-test-platform:
                macosx.*:
                    - talos/mac_config.py
                windows.*:
                    - talos/windows_config.py
                default:
                    - talos/linux_config.py
        extra-options:
            - --suite=g4
            - --add-option
            - --webServer,localhost

talos-g5:
    description: "Talos g5"
    suite: talos
    try-name: g5
    treeherder-symbol: tc-T(g5)
    virtualization: hardware
    run-on-projects:
        by-test-platform:
            .*-stylo.*: ['mozilla-central', 'try']
            default: ['mozilla-beta', 'mozilla-central', 'mozilla-inbound', 'autoland', 'try']
    max-run-time: 3600
    mozharness:
        script: talos_script.py
        no-read-buildbot-config: true
        config:
            by-test-platform:
                macosx.*:
                    - talos/mac_config.py
                windows.*:
                    - talos/windows_config.py
                default:
                    - talos/linux_config.py
                    - remove_executables.py
        extra-options:
            - --suite=g5
            - --add-option
            - --webServer,localhost

talos-other:
    description: "Talos other"
    suite: talos
    try-name: other
    treeherder-symbol: tc-T(o)
    virtualization: hardware
    run-on-projects:
        by-test-platform:
            .*-stylo.*: ['mozilla-central', 'try']
            default: ['mozilla-beta','mozilla-central', 'mozilla-inbound', 'autoland', 'try']
    max-run-time: 3600
    mozharness:
        script: talos_script.py
        no-read-buildbot-config: true
        config:
            by-test-platform:
                macosx.*:
                    - talos/mac_config.py
                windows.*:
                    - talos/windows_config.py
                default:
                    - talos/linux_config.py
        extra-options:
            - --suite=other
            - --add-option
            - --webServer,localhost

talos-perf-reftest:
    description: "Talos perf-reftest"
    suite: talos
    try-name: perf-reftest
    treeherder-symbol: tc-T(p)
    virtualization: hardware
    run-on-projects:
        by-test-platform:
            .*-stylo.*: ['mozilla-central', 'try']
            default: ['mozilla-central', 'mozilla-inbound', 'autoland', 'try']
    max-run-time: 3600
    mozharness:
        script: talos_script.py
        no-read-buildbot-config: true
        config:
            by-test-platform:
                windows.*:
                    - talos/windows_config.py
                default:
                    - talos/linux_config.py
        extra-options:
            - --suite=perf-reftest

talos-perf-reftest-singletons:
    description: "Talos perf-reftest singletons"
    suite: talos
    try-name: perf-reftest-singletons
    treeherder-symbol: tc-T(ps)
    virtualization: hardware
    run-on-projects:
        by-test-platform:
            .*-stylo.*: ['mozilla-central', 'try']
            default: ['mozilla-central', 'mozilla-inbound', 'autoland', 'try']
    max-run-time: 3600
    mozharness:
        script: talos_script.py
        no-read-buildbot-config: true
        config:
            by-test-platform:
                macosx.*:
                    - talos/mac_config.py
                windows.*:
                    - talos/windows_config.py
                default:
                    - talos/linux_config.py
        extra-options:
            - --suite=perf-reftest-singletons

talos-svgr:
    description: "Talos svgr"
    suite: talos
    try-name: svgr
    treeherder-symbol: tc-T(s)
    virtualization: hardware
    run-on-projects:
        by-test-platform:
            .*-stylo.*: ['mozilla-central', 'try']
            default: ['mozilla-beta', 'mozilla-central', 'mozilla-inbound', 'autoland', 'try']
    max-run-time: 3600
    mozharness:
        script: talos_script.py
        no-read-buildbot-config: true
        config:
            by-test-platform:
                macosx.*:
                    - talos/mac_config.py
                windows.*:
                    - talos/windows_config.py
                default:
                    - talos/linux_config.py
        extra-options:
            - --suite=svgr
            - --add-option
            - --webServer,localhost

talos-tp5o:
    description: "Talos tp5o"
    suite: talos
    try-name: tp5o
    treeherder-symbol: tc-T(tp)
    virtualization: hardware
    run-on-projects:
        by-test-platform:
            .*-stylo.*: ['mozilla-central', 'try']
            default: ['mozilla-beta', 'mozilla-central', 'mozilla-inbound', 'autoland', 'try']
    max-run-time: 3600
    mozharness:
        script: talos_script.py
        no-read-buildbot-config: true
        config:
            by-test-platform:
                macosx.*:
                    - talos/mac_config.py
                windows.*:
                    - talos/windows_config.py
                default:
                    - talos/linux_config.py
        extra-options:
            - --suite=tp5o
            - --add-option
            - --webServer,localhost

talos-tp6:
    description: "Talos Tp6"
    suite: talos
    try-name: tp6
    treeherder-symbol: tc-T(tp6)
    run-on-projects:
        by-test-platform:
            windows.*: ['mozilla-beta', 'mozilla-central', 'mozilla-inbound', 'autoland', 'try', 'date']
            default: []
    max-run-time: 3600
    mozharness:
        script: talos_script.py
        no-read-buildbot-config: true
        config:
            by-test-platform:
                macosx.*:
                    - talos/mac_config.py
                windows.*:
                    - talos/windows_config.py
                default:
                    - talos/linux_config.py
        extra-options:
            - --suite=tp6
            - --add-option
            - --webServer,localhost

talos-tp6-stylo:
    description: "Talos Tp6 Stylo"
    suite: talos
    try-name: tp6-stylo
    treeherder-symbol: tc-T(tp6s)
    virtualization: hardware
    run-on-projects:
        by-test-platform:
            windows.*: ['mozilla-beta', 'mozilla-central', 'mozilla-inbound', 'autoland', 'try']
            macosx64-stylo/.*: []
            default: []
    max-run-time: 3600
    mozharness:
        script: talos_script.py
        no-read-buildbot-config: true
        config:
            by-test-platform:
                macosx.*:
                    - talos/mac_config.py
                windows.*:
                    - talos/windows_config.py
                default:
                    - talos/linux_config.py
        extra-options:
            - --suite=tp6-stylo

talos-tp6-stylo-threads:
    description: "Talos Tp6 Stylo Threads"
    suite: talos
    try-name: tp6-stylo-threads
    treeherder-symbol: tc-T(tp6st)
    virtualization: hardware
    run-on-projects:
        by-test-platform:
            windows.*: ['mozilla-beta', 'mozilla-central', 'mozilla-inbound', 'autoland', 'try']
            macosx64-stylo/.*: []
            default: []
    max-run-time: 3600
    mozharness:
        script: talos_script.py
        no-read-buildbot-config: true
        config:
            by-test-platform:
                macosx.*:
                    - talos/mac_config.py
                windows.*:
                    - talos/windows_config.py
                default:
                    - talos/linux_config.py
        extra-options:
            - --suite=tp6-stylo-threads

talos-xperf:
    description: "Talos xperf"
    suite: talos
    try-name: xperf
    treeherder-symbol: tc-T(x)
    run-on-projects:
        by-test-platform:
            windows7-32.*: ['mozilla-beta', 'mozilla-central', 'mozilla-inbound', 'autoland', 'try', 'date']
            .*-stylo.*: ['mozilla-central', 'try']
            default: []
    max-run-time: 3600
    mozharness:
        script: talos_script.py
        no-read-buildbot-config: true
        config:
            by-test-platform:
                macosx.*:
                    - talos/mac_config.py
                windows.*:
                    - talos/windows_config.py
                default:
                    - talos/linux_config.py
        extra-options:
            - --suite=xperf
            - --add-option
            - --webServer,localhost

telemetry-tests-client:
    description: "Telemetry tests client run"
    suite: telemetry-tests-client
    treeherder-symbol: tc-e10s
    max-run-time: 5400
    checkout: true
    tier: 3
    mozharness:
        script: telemetry/telemetry_client.py
        config:
            by-test-platform:
                linux.*:
                    - remove_executables.py
                windows.*: []


web-platform-tests:
    description: "Web platform test run"
    suite: web-platform-tests
    treeherder-symbol: tc-W(wpt)
    chunks:
      by-test-platform:
        macosx64/opt: 5
        macosx64/debug: 10
        default: 12
    max-run-time: 7200
    instance-size: xlarge
    run-on-projects:
        by-test-platform:
            .*-stylo.*: ['autoland', 'mozilla-central', 'try']
            default: built-projects
    mozharness:
        script: web_platform_tests.py
        no-read-buildbot-config: true
        chunked: true
        config:
            by-test-platform:
                windows.*:
                    - web_platform_tests/prod_config_windows_taskcluster.py
                macosx.*:
                    - web_platform_tests/prod_config.py
                default:
                    - web_platform_tests/prod_config.py
                    - remove_executables.py
        extra-options:
            - --test-type=testharness

web-platform-tests-headless:
    description: "Web platform test headless run"
    suite: web-platform-tests
    treeherder-symbol: tc-W(wptH)
    chunks:
      by-test-platform:
        macosx64/opt: 5
        macosx64/debug: 10
        default: 12
    e10s:
        by-test-platform:
            macosx.*: true
            default: both
    max-run-time: 7200
    instance-size: xlarge
    docker-image: {"in-tree": "desktop1604-test"}
    run-on-projects: [] # disabled pending releng approval
    mozharness:
        script: web_platform_tests.py
        no-read-buildbot-config: true
        chunked: true
        config:
            by-test-platform:
                windows.*:
                    - web_platform_tests/prod_config_windows_taskcluster.py
                macosx.*:
                    - web_platform_tests/prod_config.py
                default:
                    - web_platform_tests/prod_config.py
                    - remove_executables.py
        extra-options:
            by-test-platform:
                windows.*:
                    - --test-type=testharness
                    - --headless
                    - --headless-width=1024
                    - --headless-height=768
                default:
                    - --test-type=testharness
                    - --headless

web-platform-tests-reftests:
    description: "Web platform reftest run"
    suite: web-platform-tests-reftests
    treeherder-symbol: tc-W(Wr)
    max-run-time: 5400
    instance-size: xlarge
    chunks:
      by-test-platform:
        macosx.*: 1
        windows.*: 1
        default: 6
    run-on-projects:
        by-test-platform:
            .*-stylo.*: ['autoland', 'mozilla-central', 'try']
            default: built-projects
    mozharness:
        script: web_platform_tests.py
        no-read-buildbot-config: true
        config:
            by-test-platform:
                windows.*:
                    - web_platform_tests/prod_config_windows_taskcluster.py
                macosx.*:
                    - web_platform_tests/prod_config.py
                default:
                    - web_platform_tests/prod_config.py
                    - remove_executables.py
        extra-options:
            - --test-type=reftest

web-platform-tests-reftests-headless:
    description: "Web platform reftest headless run"
    suite: web-platform-tests-reftests
    treeherder-symbol: tc-W(WrH)
    max-run-time: 5400
    instance-size: xlarge
    chunks:
      by-test-platform:
        macosx.*: 1
        windows.*: 1
        default: 6
    e10s:
        by-test-platform:
            macosx.*: true
            default: both
    docker-image: {"in-tree": "desktop1604-test"}
    run-on-projects: [] # disabled pending releng approval
    mozharness:
        script: web_platform_tests.py
        no-read-buildbot-config: true
        config:
            by-test-platform:
                windows.*:
                    - web_platform_tests/prod_config_windows_taskcluster.py
                macosx.*:
                    - web_platform_tests/prod_config.py
                default:
                    - web_platform_tests/prod_config.py
                    - remove_executables.py
        extra-options:
            by-test-platform:
                windows.*:
                    - --test-type=reftest
                    - --headless
                    - --headless-width=1024
                    - --headless-height=768
                default:
                    - --test-type=reftest

web-platform-tests-wdspec:
    description: "Web platform webdriver-spec run"
    suite: web-platform-tests-wdspec
    treeherder-symbol: tc-W(Wd)
    max-run-time: 5400
    instance-size: xlarge
    mozharness:
        script: web_platform_tests.py
        no-read-buildbot-config: true
        config:
            by-test-platform:
                windows.*:
                    - web_platform_tests/prod_config_windows_taskcluster.py
                macosx.*:
                    - web_platform_tests/prod_config.py
                default:
                    - web_platform_tests/prod_config.py
                    - remove_executables.py
        extra-options:
            - --test-type=wdspec

web-platform-tests-wdspec-headless:
    description: "Web platform webdriver-spec headless run"
    suite: web-platform-tests-wdspec
    treeherder-symbol: tc-W(WdH)
    max-run-time: 5400
    instance-size: xlarge
    docker-image: {"in-tree": "desktop1604-test"}
    run-on-projects: [] # disabled pending releng approval
    mozharness:
        script: web_platform_tests.py
        no-read-buildbot-config: true
        config:
            by-test-platform:
                windows.*:
                    - web_platform_tests/prod_config_windows_taskcluster.py
                macosx.*:
                    - web_platform_tests/prod_config.py
                default:
                    - web_platform_tests/prod_config.py
                    - remove_executables.py
        extra-options:
            by-test-platform:
                windows.*:
                    - --test-type=wdspec
                    - --headless
                    - --headless-width=1024
                    - --headless-height=768
                default:
                    - --test-type=wdspec
                    - --headless

xpcshell:
    description: "xpcshell test run"
    suite:
        by-test-platform:
            linux64-jsdcov/opt: xpcshell-coverage
            default: xpcshell
    treeherder-symbol: tc-X(X)
    run-on-projects:
        by-test-platform:
            linux64-qr/.*: ['mozilla-central', 'try']
            windows10-64-asan/opt: []  # No XPCShell on ASAN yet
            default: built-projects
    chunks:
        by-test-platform:
            linux64/debug: 10
            android-4.2-x86/opt: 6
            macosx.*: 1
            windows.*: 1
            default: 8
    instance-size:
        by-test-platform:
            android.*: xlarge
            default: legacy # Bug 1281241: migrating to m3.large instances
    max-run-time: 5400
    e10s: false
    allow-software-gl-layers: false
    mozharness:
        by-test-platform:
            android.*:
                script: android_emulator_unittest.py
                no-read-buildbot-config: true
                extra-options:
                    - --test-suite=xpcshell
                config:
                    by-test-platform:
                        android-4.2-x86/opt:
                            - android/androidx86.py
                        default:
                            - android/androidarm_4_3.py
            default:
                script: desktop_unittest.py
                no-read-buildbot-config: true
                config:
                    by-test-platform:
                        windows.*:
                            - unittests/win_taskcluster_unittest.py
                        macosx.*:
                            - unittests/mac_unittest.py
                        linux.*:
                            - unittests/linux_unittest.py
                            - remove_executables.py
                extra-options:
                    by-test-platform:
                        linux64-jsdcov/opt:
                            - --xpcshell-suite=xpcshell-coverage
                        default:
                            - --xpcshell-suite=xpcshell
                requires-signed-builds:
                    by-test-platform:
                        windows10-64-asan/opt: false    # No XPCShell on ASAN yet
                        windows.*: true
                        default: false<|MERGE_RESOLUTION|>--- conflicted
+++ resolved
@@ -114,17 +114,7 @@
             default: default
     run-on-projects:
         by-test-platform:
-<<<<<<< HEAD
-            # Deactivate try on Buildbot, by default. We don't have enough machines
-            windows8-64.*: ['mozilla-release', 'mozilla-beta', 'mozilla-central', 'mozilla-inbound', 'autoland']
-            windows8-64-devedition/opt: built-projects  # No dev edition outside of supported branches
-            windows10.*: []
-            linux64-stylo.*: ['autoland', 'mozilla-central', 'try']
             macosx64-stylo.*: ['autoland', 'mozilla-central', 'try']
-            windows7-32-stylo.*: ['autoland', 'mozilla-central', 'try']
-=======
-            macosx64-stylo/.*: ['autoland', 'mozilla-central', 'try']
->>>>>>> 650baf5c
             default: built-projects
     chunks:
         by-test-platform:
