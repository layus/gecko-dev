/* -*- Mode: indent-tabs-mode: nil; js-indent-level: 2 -*- */
/* vim: set sts=2 sw=2 et tw=80: */
"use strict";

function getExtension(page_action) {
  return ExtensionTestUtils.loadExtension({
    manifest: {
      page_action,
    },
    background: function() {
      browser.test.onMessage.addListener(async ({method, param, expect, msg}) => {
        let result = await browser.pageAction[method](param);
        if (expect !== undefined) {
          browser.test.assertEq(expect, result, msg);
        }
        browser.test.sendMessage("done");
      });
    },
  });
}

async function sendMessage(ext, method, param, expect, msg) {
  ext.sendMessage({method, param, expect, msg});
  await ext.awaitMessage("done");
}

let tests = [
  {
    "name": "Test shown for all_urls",
    "page_action": {
      "show_matches": ["<all_urls>"],
    },
    "shown": [true, true, false, false],
  },
  {
    "name": "Test hide_matches overrides all_urls.",
    "page_action": {
      "show_matches": ["<all_urls>"],
      "hide_matches": ["*://mochi.test/*"],
    },
    "shown": [true, false, false, false],
  },
  {
    "name": "Test shown only for show_matches.",
    "page_action": {
      "show_matches": ["*://mochi.test/*"],
    },
    "shown": [false, true, false, false],
  },
];

// For some reason about:rights and about:about used to behave differently (maybe
// because only the latter is privileged?) so both should be tested.
let urls = [
  "http://example.com/",
  "http://mochi.test:8888/",
  "about:rights",
  "about:about",
];

function getId(tab) {
  let {Management: {global: {tabTracker}}} = ChromeUtils.import("resource://gre/modules/Extension.jsm", {});
  getId = tabTracker.getId.bind(tabTracker); // eslint-disable-line no-func-assign
  return getId(tab);
}

async function check(extension, tab, expected, msg) {
  let widgetId = makeWidgetId(extension.id);
  let pageActionId = BrowserPageActions.urlbarButtonNodeIDForActionID(widgetId);
  is(gBrowser.selectedTab, tab, `tab ${tab.linkedBrowser.currentURI.spec} is selected`);
  let button = document.getElementById(pageActionId);
  // Sometimes we're hidden, sometimes a parent is hidden via css (e.g. about pages)
  let hidden = button === null || button.hidden ||
    window.getComputedStyle(button).display == "none";
  is(!hidden, expected, msg + " (computed)");
  await sendMessage(extension, "isShown", {tabId: getId(tab)}, expected, msg + " (isShown)");
}

add_task(async function test_pageAction_default_show_tabs() {
  info("Check show_matches and hide_matches are respected when opening a new tab or switching to an existing tab.");
  let switchTab = await BrowserTestUtils.openNewForegroundTab(gBrowser, "about:blank", true, true);
  for (let [i, test] of tests.entries()) {
    info(`test ${i}: ${test.name}`);
    let extension = getExtension(test.page_action);
    await extension.startup();
    for (let [j, url] of urls.entries()) {
      let expected = test.shown[j];
      let msg = `test ${i} url ${j}: page action is ${expected ? "shown" : "hidden"} for ${url}`;

      info("Check new tab.");
      let tab = await BrowserTestUtils.openNewForegroundTab(gBrowser, url, true, true);
      await check(extension, tab, expected, msg + " (new)");

      info("Check switched tab.");
      await BrowserTestUtils.switchTab(gBrowser, switchTab);
      await BrowserTestUtils.switchTab(gBrowser, tab);
      await check(extension, tab, expected, msg + " (switched)");

      BrowserTestUtils.removeTab(tab);
    }
    await extension.unload();
  }
  BrowserTestUtils.removeTab(switchTab);
});

add_task(async function test_pageAction_default_show_install() {
  info("Check show_matches and hide_matches are respected when installing the extension");
  for (let [i, test] of tests.entries()) {
    info(`test ${i}: ${test.name}`);
    for (let expected of [true, false]) {
      let j = test.shown.indexOf(expected);
      if (j === -1) { continue; }
      let initialTab = await BrowserTestUtils.openNewForegroundTab(gBrowser, urls[j], true, true);
      let installTab = await BrowserTestUtils.openNewForegroundTab(gBrowser, urls[j], true, true);
      let extension = getExtension(test.page_action);
      await extension.startup();
      let msg = `test ${i} url ${j}: page action is ${expected ? "shown" : "hidden"} for ${urls[j]}`;
      await check(extension, installTab, expected, msg + " (active)");

      // initialTab has not been activated after installation, so we have not evaluated whether the page
      // action should be shown in it. Check that pageAction.isShown works anyways.
      await sendMessage(extension, "isShown", {tabId: getId(initialTab)}, expected, msg + " (inactive)");

      BrowserTestUtils.removeTab(initialTab);
      BrowserTestUtils.removeTab(installTab);
      await extension.unload();
    }
  }
});

add_task(async function test_pageAction_history() {
  info("Check match patterns are reevaluated when using history.pushState or navigating");
  let url1 = "http://example.com/";
  let url2 = url1 + "path/";
  let extension = getExtension({
    "show_matches": [url1],
    "hide_matches": [url2],
  });
  await extension.startup();
  let tab = await BrowserTestUtils.openNewForegroundTab(gBrowser, url1, true, true);
  await check(extension, tab, true, "page action is shown for " + url1);

  info("Use history.pushState to change the URL without navigating");
  await historyPushState(tab, url2);
  await check(extension, tab, false, "page action is hidden for " + url2);

  info("Use hide()");
  await sendMessage(extension, "hide", getId(tab));
  await check(extension, tab, false, "page action is still hidden");

  info("Use history.pushState to revert to first url");
  await historyPushState(tab, url1);
  await check(extension, tab, false, "hide() has more precedence than pattern matching");

<<<<<<< HEAD
  info("Select another tab");
  let tab2 = await BrowserTestUtils.openNewForegroundTab(gBrowser, url1, true, true);

  info("Perform navigation in the old tab");
  await navigateTab(tab, url1);
  await sendMessage(extension, "isShown", {tabId: getId(tab)}, true,
                    "Navigating undoes hide(), even when the tab is not selected.");

  await BrowserTestUtils.removeTab(tab);
  await BrowserTestUtils.removeTab(tab2);
=======
  BrowserTestUtils.removeTab(tab);
>>>>>>> 1fb3ac97
  await extension.unload();
});

add_task(async function test_pageAction_all_urls() {
  info("Check <all_urls> is not allowed in hide_matches");
  let extension = getExtension({
    "show_matches": ["*://mochi.test/*"],
    "hide_matches": ["<all_urls>"],
  });
  let rejects = await extension.startup().then(() => false, () => true);
  is(rejects, true, "startup failed");
});<|MERGE_RESOLUTION|>--- conflicted
+++ resolved
@@ -152,7 +152,6 @@
   await historyPushState(tab, url1);
   await check(extension, tab, false, "hide() has more precedence than pattern matching");
 
-<<<<<<< HEAD
   info("Select another tab");
   let tab2 = await BrowserTestUtils.openNewForegroundTab(gBrowser, url1, true, true);
 
@@ -161,11 +160,8 @@
   await sendMessage(extension, "isShown", {tabId: getId(tab)}, true,
                     "Navigating undoes hide(), even when the tab is not selected.");
 
-  await BrowserTestUtils.removeTab(tab);
-  await BrowserTestUtils.removeTab(tab2);
-=======
   BrowserTestUtils.removeTab(tab);
->>>>>>> 1fb3ac97
+  BrowserTestUtils.removeTab(tab2);
   await extension.unload();
 });
 
